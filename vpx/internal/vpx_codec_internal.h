/*
 *  Copyright (c) 2010 The WebM project authors. All Rights Reserved.
 *
 *  Use of this source code is governed by a BSD-style license
 *  that can be found in the LICENSE file in the root of the source
 *  tree. An additional intellectual property rights grant can be found
 *  in the file PATENTS.  All contributing project authors may
 *  be found in the AUTHORS file in the root of the source tree.
 */


/*!\file
 * \brief Describes the decoder algorithm interface for algorithm
 *        implementations.
 *
 * This file defines the private structures and data types that are only
 * relevant to implementing an algorithm, as opposed to using it.
 *
 * To create a decoder algorithm class, an interface structure is put
 * into the global namespace:
 *     <pre>
 *     my_codec.c:
 *       vpx_codec_iface_t my_codec = {
 *           "My Codec v1.0",
 *           VPX_CODEC_ALG_ABI_VERSION,
 *           ...
 *       };
 *     </pre>
 *
 * An application instantiates a specific decoder instance by using
 * vpx_codec_init() and a pointer to the algorithm's interface structure:
 *     <pre>
 *     my_app.c:
 *       extern vpx_codec_iface_t my_codec;
 *       {
 *           vpx_codec_ctx_t algo;
 *           res = vpx_codec_init(&algo, &my_codec);
 *       }
 *     </pre>
 *
 * Once initialized, the instance is manged using other functions from
 * the vpx_codec_* family.
 */
#ifndef VPX_CODEC_INTERNAL_H
#define VPX_CODEC_INTERNAL_H
#include "../vpx_decoder.h"
#include "../vpx_encoder.h"
#include <stdarg.h>


/*!\brief Current ABI version number
 *
 * \internal
 * If this file is altered in any way that changes the ABI, this value
 * must be bumped.  Examples include, but are not limited to, changing
 * types, removing or reassigning enums, adding/removing/rearranging
 * fields to structures
 */
#define VPX_CODEC_INTERNAL_ABI_VERSION (4) /**<\hideinitializer*/

typedef struct vpx_codec_alg_priv  vpx_codec_alg_priv_t;
typedef struct vpx_codec_priv_enc_mr_cfg vpx_codec_priv_enc_mr_cfg_t;

/*!\brief init function pointer prototype
 *
 * Performs algorithm-specific initialization of the decoder context. This
 * function is called by the generic vpx_codec_init() wrapper function, so
 * plugins implementing this interface may trust the input parameters to be
 * properly initialized.
 *
 * \param[in] ctx   Pointer to this instance's context
 * \retval #VPX_CODEC_OK
 *     The input stream was recognized and decoder initialized.
 * \retval #VPX_CODEC_MEM_ERROR
 *     Memory operation failed.
 */
typedef vpx_codec_err_t (*vpx_codec_init_fn_t)(vpx_codec_ctx_t *ctx,
<<<<<<< HEAD
                                               vpx_codec_priv_enc_mr_cfg_t *data);
=======
                                             vpx_codec_priv_enc_mr_cfg_t *data);
>>>>>>> 3c8007f1

/*!\brief destroy function pointer prototype
 *
 * Performs algorithm-specific destruction of the decoder context. This
 * function is called by the generic vpx_codec_destroy() wrapper function,
 * so plugins implementing this interface may trust the input parameters
 * to be properly initialized.
 *
 * \param[in] ctx   Pointer to this instance's context
 * \retval #VPX_CODEC_OK
 *     The input stream was recognized and decoder initialized.
 * \retval #VPX_CODEC_MEM_ERROR
 *     Memory operation failed.
 */
typedef vpx_codec_err_t (*vpx_codec_destroy_fn_t)(vpx_codec_alg_priv_t *ctx);

/*!\brief parse stream info function pointer prototype
 *
 * Performs high level parsing of the bitstream. This function is called by
 * the generic vpx_codec_parse_stream() wrapper function, so plugins implementing
 * this interface may trust the input parameters to be properly initialized.
 *
 * \param[in]      data    Pointer to a block of data to parse
 * \param[in]      data_sz Size of the data buffer
 * \param[in,out]  si      Pointer to stream info to update. The size member
 *                         \ref MUST be properly initialized, but \ref MAY be
 *                         clobbered by the algorithm. This parameter \ref MAY
 *                         be NULL.
 *
 * \retval #VPX_CODEC_OK
 *     Bitstream is parsable and stream information updated
 */
typedef vpx_codec_err_t (*vpx_codec_peek_si_fn_t)(const uint8_t         *data,
                                                  unsigned int           data_sz,
                                                  vpx_codec_stream_info_t *si);

/*!\brief Return information about the current stream.
 *
 * Returns information about the stream that has been parsed during decoding.
 *
 * \param[in]      ctx     Pointer to this instance's context
 * \param[in,out]  si      Pointer to stream info to update. The size member
 *                         \ref MUST be properly initialized, but \ref MAY be
 *                         clobbered by the algorithm. This parameter \ref MAY
 *                         be NULL.
 *
 * \retval #VPX_CODEC_OK
 *     Bitstream is parsable and stream information updated
 */
typedef vpx_codec_err_t (*vpx_codec_get_si_fn_t)(vpx_codec_alg_priv_t    *ctx,
                                                 vpx_codec_stream_info_t *si);

/*!\brief control function pointer prototype
 *
 * This function is used to exchange algorithm specific data with the decoder
 * instance. This can be used to implement features specific to a particular
 * algorithm.
 *
 * This function is called by the generic vpx_codec_control() wrapper
 * function, so plugins implementing this interface may trust the input
 * parameters to be properly initialized. However,  this interface does not
 * provide type safety for the exchanged data or assign meanings to the
 * control codes. Those details should be specified in the algorithm's
 * header file. In particular, the ctrl_id parameter is guaranteed to exist
 * in the algorithm's control mapping table, and the data parameter may be NULL.
 *
 *
 * \param[in]     ctx              Pointer to this instance's context
 * \param[in]     ctrl_id          Algorithm specific control identifier
 * \param[in,out] data             Data to exchange with algorithm instance.
 *
 * \retval #VPX_CODEC_OK
 *     The internal state data was deserialized.
 */
typedef vpx_codec_err_t (*vpx_codec_control_fn_t)(vpx_codec_alg_priv_t  *ctx,
                                                  int                  ctrl_id,
                                                  va_list              ap);

/*!\brief control function pointer mapping
 *
 * This structure stores the mapping between control identifiers and
 * implementing functions. Each algorithm provides a list of these
 * mappings. This list is searched by the vpx_codec_control() wrapper
 * function to determine which function to invoke. The special
 * value {0, NULL} is used to indicate end-of-list, and must be
 * present. The special value {0, <non-null>} can be used as a catch-all
 * mapping. This implies that ctrl_id values chosen by the algorithm
 * \ref MUST be non-zero.
 */
<<<<<<< HEAD
typedef const struct vpx_codec_ctrl_fn_map {
  int                    ctrl_id;
  vpx_codec_control_fn_t   fn;
=======
typedef const struct vpx_codec_ctrl_fn_map
{
    int                    ctrl_id;
    vpx_codec_control_fn_t   fn;
>>>>>>> 3c8007f1
} vpx_codec_ctrl_fn_map_t;

/*!\brief decode data function pointer prototype
 *
 * Processes a buffer of coded data. If the processing results in a new
 * decoded frame becoming available, #VPX_CODEC_CB_PUT_SLICE and
 * #VPX_CODEC_CB_PUT_FRAME events are generated as appropriate. This
 * function is called by the generic vpx_codec_decode() wrapper function,
 * so plugins implementing this interface may trust the input parameters
 * to be properly initialized.
 *
 * \param[in] ctx          Pointer to this instance's context
 * \param[in] data         Pointer to this block of new coded data. If
 *                         NULL, a #VPX_CODEC_CB_PUT_FRAME event is posted
 *                         for the previously decoded frame.
 * \param[in] data_sz      Size of the coded data, in bytes.
 *
 * \return Returns #VPX_CODEC_OK if the coded data was processed completely
 *         and future pictures can be decoded without error. Otherwise,
 *         see the descriptions of the other error codes in ::vpx_codec_err_t
 *         for recoverability capabilities.
 */
typedef vpx_codec_err_t (*vpx_codec_decode_fn_t)(vpx_codec_alg_priv_t  *ctx,
                                                 const uint8_t         *data,
                                                 unsigned int     data_sz,
                                                 void        *user_priv,
                                                 long         deadline);

/*!\brief Decoded frames iterator
 *
 * Iterates over a list of the frames available for display. The iterator
 * storage should be initialized to NULL to start the iteration. Iteration is
 * complete when this function returns NULL.
 *
 * The list of available frames becomes valid upon completion of the
 * vpx_codec_decode call, and remains valid until the next call to vpx_codec_decode.
 *
 * \param[in]     ctx      Pointer to this instance's context
 * \param[in out] iter     Iterator storage, initialized to NULL
 *
 * \return Returns a pointer to an image, if one is ready for display. Frames
 *         produced will always be in PTS (presentation time stamp) order.
 */
typedef vpx_image_t *(*vpx_codec_get_frame_fn_t)(vpx_codec_alg_priv_t *ctx,
                                                 vpx_codec_iter_t     *iter);


/*\brief eXternal Memory Allocation memory map get iterator
 *
 * Iterates over a list of the memory maps requested by the decoder. The
 * iterator storage should be initialized to NULL to start the iteration.
 * Iteration is complete when this function returns NULL.
 *
 * \param[in out] iter     Iterator storage, initialized to NULL
 *
 * \return Returns a pointer to an memory segment descriptor, or NULL to
 *         indicate end-of-list.
 */
typedef vpx_codec_err_t (*vpx_codec_get_mmap_fn_t)(const vpx_codec_ctx_t      *ctx,
                                                   vpx_codec_mmap_t           *mmap,
                                                   vpx_codec_iter_t           *iter);


/*\brief eXternal Memory Allocation memory map set iterator
 *
 * Sets a memory descriptor inside the decoder instance.
 *
 * \param[in] ctx      Pointer to this instance's context
 * \param[in] mmap     Memory map to store.
 *
 * \retval #VPX_CODEC_OK
 *     The memory map was accepted and stored.
 * \retval #VPX_CODEC_MEM_ERROR
 *     The memory map was rejected.
 */
typedef vpx_codec_err_t (*vpx_codec_set_mmap_fn_t)(vpx_codec_ctx_t         *ctx,
                                                   const vpx_codec_mmap_t  *mmap);


typedef vpx_codec_err_t (*vpx_codec_encode_fn_t)(vpx_codec_alg_priv_t  *ctx,
                                                 const vpx_image_t     *img,
                                                 vpx_codec_pts_t        pts,
                                                 unsigned long          duration,
                                                 vpx_enc_frame_flags_t  flags,
                                                 unsigned long          deadline);
typedef const vpx_codec_cx_pkt_t *(*vpx_codec_get_cx_data_fn_t)(vpx_codec_alg_priv_t *ctx,
                                                                vpx_codec_iter_t     *iter);

typedef vpx_codec_err_t
(*vpx_codec_enc_config_set_fn_t)(vpx_codec_alg_priv_t       *ctx,
                                 const vpx_codec_enc_cfg_t  *cfg);
typedef vpx_fixed_buf_t *
(*vpx_codec_get_global_headers_fn_t)(vpx_codec_alg_priv_t   *ctx);

typedef vpx_image_t *
(*vpx_codec_get_preview_frame_fn_t)(vpx_codec_alg_priv_t   *ctx);

typedef vpx_codec_err_t
(*vpx_codec_enc_mr_get_mem_loc_fn_t)(const vpx_codec_enc_cfg_t     *cfg,
<<<<<<< HEAD
                                     void **mem_loc);
=======
                                   void **mem_loc);
>>>>>>> 3c8007f1

/*!\brief usage configuration mapping
 *
 * This structure stores the mapping between usage identifiers and
 * configuration structures. Each algorithm provides a list of these
 * mappings. This list is searched by the vpx_codec_enc_config_default()
 * wrapper function to determine which config to return. The special value
 * {-1, {0}} is used to indicate end-of-list, and must be present. At least
 * one mapping must be present, in addition to the end-of-list.
 *
 */
<<<<<<< HEAD
typedef const struct vpx_codec_enc_cfg_map {
  int                 usage;
  vpx_codec_enc_cfg_t cfg;
=======
typedef const struct vpx_codec_enc_cfg_map
{
    int                 usage;
    vpx_codec_enc_cfg_t cfg;
>>>>>>> 3c8007f1
} vpx_codec_enc_cfg_map_t;

#define NOT_IMPLEMENTED 0

/*!\brief Decoder algorithm interface interface
 *
 * All decoders \ref MUST expose a variable of this type.
 */
<<<<<<< HEAD
struct vpx_codec_iface {
  const char               *name;        /**< Identification String  */
  int                       abi_version; /**< Implemented ABI version */
  vpx_codec_caps_t          caps;    /**< Decoder capabilities */
  vpx_codec_init_fn_t       init;    /**< \copydoc ::vpx_codec_init_fn_t */
  vpx_codec_destroy_fn_t    destroy;     /**< \copydoc ::vpx_codec_destroy_fn_t */
  vpx_codec_ctrl_fn_map_t  *ctrl_maps;   /**< \copydoc ::vpx_codec_ctrl_fn_map_t */
  vpx_codec_get_mmap_fn_t   get_mmap;    /**< \copydoc ::vpx_codec_get_mmap_fn_t */
  vpx_codec_set_mmap_fn_t   set_mmap;    /**< \copydoc ::vpx_codec_set_mmap_fn_t */
  struct vpx_codec_dec_iface {
    vpx_codec_peek_si_fn_t    peek_si;     /**< \copydoc ::vpx_codec_peek_si_fn_t */
    vpx_codec_get_si_fn_t     get_si;      /**< \copydoc ::vpx_codec_peek_si_fn_t */
    vpx_codec_decode_fn_t     decode;      /**< \copydoc ::vpx_codec_decode_fn_t */
    vpx_codec_get_frame_fn_t  get_frame;   /**< \copydoc ::vpx_codec_get_frame_fn_t */
  } dec;
  struct vpx_codec_enc_iface {
    vpx_codec_enc_cfg_map_t           *cfg_maps;      /**< \copydoc ::vpx_codec_enc_cfg_map_t */
    vpx_codec_encode_fn_t              encode;        /**< \copydoc ::vpx_codec_encode_fn_t */
    vpx_codec_get_cx_data_fn_t         get_cx_data;   /**< \copydoc ::vpx_codec_get_cx_data_fn_t */
    vpx_codec_enc_config_set_fn_t      cfg_set;       /**< \copydoc ::vpx_codec_enc_config_set_fn_t */
    vpx_codec_get_global_headers_fn_t  get_glob_hdrs; /**< \copydoc ::vpx_codec_get_global_headers_fn_t */
    vpx_codec_get_preview_frame_fn_t   get_preview;   /**< \copydoc ::vpx_codec_get_preview_frame_fn_t */
    vpx_codec_enc_mr_get_mem_loc_fn_t  mr_get_mem_loc;   /**< \copydoc ::vpx_codec_enc_mr_get_mem_loc_fn_t */
  } enc;
=======
struct vpx_codec_iface
{
    const char               *name;        /**< Identification String  */
    int                       abi_version; /**< Implemented ABI version */
    vpx_codec_caps_t          caps;    /**< Decoder capabilities */
    vpx_codec_init_fn_t       init;    /**< \copydoc ::vpx_codec_init_fn_t */
    vpx_codec_destroy_fn_t    destroy;     /**< \copydoc ::vpx_codec_destroy_fn_t */
    vpx_codec_ctrl_fn_map_t  *ctrl_maps;   /**< \copydoc ::vpx_codec_ctrl_fn_map_t */
    vpx_codec_get_mmap_fn_t   get_mmap;    /**< \copydoc ::vpx_codec_get_mmap_fn_t */
    vpx_codec_set_mmap_fn_t   set_mmap;    /**< \copydoc ::vpx_codec_set_mmap_fn_t */
    struct vpx_codec_dec_iface
    {
        vpx_codec_peek_si_fn_t    peek_si;     /**< \copydoc ::vpx_codec_peek_si_fn_t */
        vpx_codec_get_si_fn_t     get_si;      /**< \copydoc ::vpx_codec_peek_si_fn_t */
        vpx_codec_decode_fn_t     decode;      /**< \copydoc ::vpx_codec_decode_fn_t */
        vpx_codec_get_frame_fn_t  get_frame;   /**< \copydoc ::vpx_codec_get_frame_fn_t */
    } dec;
    struct vpx_codec_enc_iface
    {
        vpx_codec_enc_cfg_map_t           *cfg_maps;      /**< \copydoc ::vpx_codec_enc_cfg_map_t */
        vpx_codec_encode_fn_t              encode;        /**< \copydoc ::vpx_codec_encode_fn_t */
        vpx_codec_get_cx_data_fn_t         get_cx_data;   /**< \copydoc ::vpx_codec_get_cx_data_fn_t */
        vpx_codec_enc_config_set_fn_t      cfg_set;       /**< \copydoc ::vpx_codec_enc_config_set_fn_t */
        vpx_codec_get_global_headers_fn_t  get_glob_hdrs; /**< \copydoc ::vpx_codec_get_global_headers_fn_t */
        vpx_codec_get_preview_frame_fn_t   get_preview;   /**< \copydoc ::vpx_codec_get_preview_frame_fn_t */
        vpx_codec_enc_mr_get_mem_loc_fn_t  mr_get_mem_loc;   /**< \copydoc ::vpx_codec_enc_mr_get_mem_loc_fn_t */
    } enc;
>>>>>>> 3c8007f1
};

/*!\brief Callback function pointer / user data pair storage */
typedef struct vpx_codec_priv_cb_pair {
  union {
    vpx_codec_put_frame_cb_fn_t    put_frame;
    vpx_codec_put_slice_cb_fn_t    put_slice;
  } u;
  void                            *user_priv;
} vpx_codec_priv_cb_pair_t;


/*!\brief Instance private storage
 *
 * This structure is allocated by the algorithm's init function. It can be
 * extended in one of two ways. First, a second, algorithm specific structure
 * can be allocated and the priv member pointed to it. Alternatively, this
 * structure can be made the first member of the algorithm specific structure,
 * and the pointer cast to the proper type.
 */
<<<<<<< HEAD
struct vpx_codec_priv {
  unsigned int                    sz;
  vpx_codec_iface_t              *iface;
  struct vpx_codec_alg_priv      *alg_priv;
  const char                     *err_detail;
  vpx_codec_flags_t               init_flags;
  struct {
    vpx_codec_priv_cb_pair_t    put_frame_cb;
    vpx_codec_priv_cb_pair_t    put_slice_cb;
  } dec;
  struct {
    int                         tbd;
    struct vpx_fixed_buf        cx_data_dst_buf;
    unsigned int                cx_data_pad_before;
    unsigned int                cx_data_pad_after;
    vpx_codec_cx_pkt_t          cx_data_pkt;
    unsigned int                total_encoders;
  } enc;
};

/*
 * Multi-resolution encoding internal configuration
 */
struct vpx_codec_priv_enc_mr_cfg {
  unsigned int           mr_total_resolutions;
  unsigned int           mr_encoder_id;
  struct vpx_rational    mr_down_sampling_factor;
  void                  *mr_low_res_mode_info;
=======
struct vpx_codec_priv
{
    unsigned int                    sz;
    vpx_codec_iface_t              *iface;
    struct vpx_codec_alg_priv      *alg_priv;
    const char                     *err_detail;
    vpx_codec_flags_t               init_flags;
    struct
    {
        vpx_codec_priv_cb_pair_t    put_frame_cb;
        vpx_codec_priv_cb_pair_t    put_slice_cb;
    } dec;
    struct
    {
        int                         tbd;
        struct vpx_fixed_buf        cx_data_dst_buf;
        unsigned int                cx_data_pad_before;
        unsigned int                cx_data_pad_after;
        vpx_codec_cx_pkt_t          cx_data_pkt;
        unsigned int                total_encoders;
    } enc;
>>>>>>> 3c8007f1
};

/*
 * Multi-resolution encoding internal configuration
 */
struct vpx_codec_priv_enc_mr_cfg
{
    unsigned int           mr_total_resolutions;
    unsigned int           mr_encoder_id;
    struct vpx_rational    mr_down_sampling_factor;
    void*                  mr_low_res_mode_info;
};

#undef VPX_CTRL_USE_TYPE
#define VPX_CTRL_USE_TYPE(id, typ) \
  static typ id##__value(va_list args) {return va_arg(args, typ);} \
  static typ id##__convert(void *x)\
  {\
    union\
    {\
      void *x;\
      typ   d;\
    } u;\
    u.x = x;\
    return u.d;\
  }


#undef VPX_CTRL_USE_TYPE_DEPRECATED
#define VPX_CTRL_USE_TYPE_DEPRECATED(id, typ) \
  static typ id##__value(va_list args) {return va_arg(args, typ);} \
  static typ id##__convert(void *x)\
  {\
    union\
    {\
      void *x;\
      typ   d;\
    } u;\
    u.x = x;\
    return u.d;\
  }

#define CAST(id, arg) id##__value(arg)
#define RECAST(id, x) id##__convert(x)


/* CODEC_INTERFACE convenience macro
 *
 * By convention, each codec interface is a struct with extern linkage, where
 * the symbol is suffixed with _algo. A getter function is also defined to
 * return a pointer to the struct, since in some cases it's easier to work
 * with text symbols than data symbols (see issue #169). This function has
 * the same name as the struct, less the _algo suffix. The CODEC_INTERFACE
 * macro is provided to define this getter function automatically.
 */
#define CODEC_INTERFACE(id)\
  vpx_codec_iface_t* id(void) { return &id##_algo; }\
  vpx_codec_iface_t  id##_algo


/* Internal Utility Functions
 *
 * The following functions are intended to be used inside algorithms as
 * utilities for manipulating vpx_codec_* data structures.
 */
struct vpx_codec_pkt_list {
  unsigned int            cnt;
  unsigned int            max;
  struct vpx_codec_cx_pkt pkts[1];
};

#define vpx_codec_pkt_list_decl(n)\
  union {struct vpx_codec_pkt_list head;\
    struct {struct vpx_codec_pkt_list head;\
      struct vpx_codec_cx_pkt    pkts[n];} alloc;}

#define vpx_codec_pkt_list_init(m)\
  (m)->alloc.head.cnt = 0,\
                        (m)->alloc.head.max = sizeof((m)->alloc.pkts) / sizeof((m)->alloc.pkts[0])

int
vpx_codec_pkt_list_add(struct vpx_codec_pkt_list *,
                       const struct vpx_codec_cx_pkt *);

const vpx_codec_cx_pkt_t *
vpx_codec_pkt_list_get(struct vpx_codec_pkt_list *list,
                       vpx_codec_iter_t           *iter);


#include <stdio.h>
#include <setjmp.h>
struct vpx_internal_error_info {
  vpx_codec_err_t  error_code;
  int              has_detail;
  char             detail[80];
  int              setjmp;
  jmp_buf          jmp;
};

static void vpx_internal_error(struct vpx_internal_error_info *info,
                               vpx_codec_err_t                 error,
                               const char                     *fmt,
                               ...) {
  va_list ap;

  info->error_code = error;
  info->has_detail = 0;

  if (fmt) {
    size_t  sz = sizeof(info->detail);

    info->has_detail = 1;
    va_start(ap, fmt);
    vsnprintf(info->detail, sz - 1, fmt, ap);
    va_end(ap);
    info->detail[sz - 1] = '\0';
  }

  if (info->setjmp)
    longjmp(info->jmp, info->error_code);
}
#endif<|MERGE_RESOLUTION|>--- conflicted
+++ resolved
@@ -75,11 +75,7 @@
  *     Memory operation failed.
  */
 typedef vpx_codec_err_t (*vpx_codec_init_fn_t)(vpx_codec_ctx_t *ctx,
-<<<<<<< HEAD
                                                vpx_codec_priv_enc_mr_cfg_t *data);
-=======
-                                             vpx_codec_priv_enc_mr_cfg_t *data);
->>>>>>> 3c8007f1
 
 /*!\brief destroy function pointer prototype
  *
@@ -169,16 +165,9 @@
  * mapping. This implies that ctrl_id values chosen by the algorithm
  * \ref MUST be non-zero.
  */
-<<<<<<< HEAD
 typedef const struct vpx_codec_ctrl_fn_map {
   int                    ctrl_id;
   vpx_codec_control_fn_t   fn;
-=======
-typedef const struct vpx_codec_ctrl_fn_map
-{
-    int                    ctrl_id;
-    vpx_codec_control_fn_t   fn;
->>>>>>> 3c8007f1
 } vpx_codec_ctrl_fn_map_t;
 
 /*!\brief decode data function pointer prototype
@@ -278,11 +267,7 @@
 
 typedef vpx_codec_err_t
 (*vpx_codec_enc_mr_get_mem_loc_fn_t)(const vpx_codec_enc_cfg_t     *cfg,
-<<<<<<< HEAD
                                      void **mem_loc);
-=======
-                                   void **mem_loc);
->>>>>>> 3c8007f1
 
 /*!\brief usage configuration mapping
  *
@@ -294,16 +279,9 @@
  * one mapping must be present, in addition to the end-of-list.
  *
  */
-<<<<<<< HEAD
 typedef const struct vpx_codec_enc_cfg_map {
   int                 usage;
   vpx_codec_enc_cfg_t cfg;
-=======
-typedef const struct vpx_codec_enc_cfg_map
-{
-    int                 usage;
-    vpx_codec_enc_cfg_t cfg;
->>>>>>> 3c8007f1
 } vpx_codec_enc_cfg_map_t;
 
 #define NOT_IMPLEMENTED 0
@@ -312,7 +290,6 @@
  *
  * All decoders \ref MUST expose a variable of this type.
  */
-<<<<<<< HEAD
 struct vpx_codec_iface {
   const char               *name;        /**< Identification String  */
   int                       abi_version; /**< Implemented ABI version */
@@ -337,35 +314,6 @@
     vpx_codec_get_preview_frame_fn_t   get_preview;   /**< \copydoc ::vpx_codec_get_preview_frame_fn_t */
     vpx_codec_enc_mr_get_mem_loc_fn_t  mr_get_mem_loc;   /**< \copydoc ::vpx_codec_enc_mr_get_mem_loc_fn_t */
   } enc;
-=======
-struct vpx_codec_iface
-{
-    const char               *name;        /**< Identification String  */
-    int                       abi_version; /**< Implemented ABI version */
-    vpx_codec_caps_t          caps;    /**< Decoder capabilities */
-    vpx_codec_init_fn_t       init;    /**< \copydoc ::vpx_codec_init_fn_t */
-    vpx_codec_destroy_fn_t    destroy;     /**< \copydoc ::vpx_codec_destroy_fn_t */
-    vpx_codec_ctrl_fn_map_t  *ctrl_maps;   /**< \copydoc ::vpx_codec_ctrl_fn_map_t */
-    vpx_codec_get_mmap_fn_t   get_mmap;    /**< \copydoc ::vpx_codec_get_mmap_fn_t */
-    vpx_codec_set_mmap_fn_t   set_mmap;    /**< \copydoc ::vpx_codec_set_mmap_fn_t */
-    struct vpx_codec_dec_iface
-    {
-        vpx_codec_peek_si_fn_t    peek_si;     /**< \copydoc ::vpx_codec_peek_si_fn_t */
-        vpx_codec_get_si_fn_t     get_si;      /**< \copydoc ::vpx_codec_peek_si_fn_t */
-        vpx_codec_decode_fn_t     decode;      /**< \copydoc ::vpx_codec_decode_fn_t */
-        vpx_codec_get_frame_fn_t  get_frame;   /**< \copydoc ::vpx_codec_get_frame_fn_t */
-    } dec;
-    struct vpx_codec_enc_iface
-    {
-        vpx_codec_enc_cfg_map_t           *cfg_maps;      /**< \copydoc ::vpx_codec_enc_cfg_map_t */
-        vpx_codec_encode_fn_t              encode;        /**< \copydoc ::vpx_codec_encode_fn_t */
-        vpx_codec_get_cx_data_fn_t         get_cx_data;   /**< \copydoc ::vpx_codec_get_cx_data_fn_t */
-        vpx_codec_enc_config_set_fn_t      cfg_set;       /**< \copydoc ::vpx_codec_enc_config_set_fn_t */
-        vpx_codec_get_global_headers_fn_t  get_glob_hdrs; /**< \copydoc ::vpx_codec_get_global_headers_fn_t */
-        vpx_codec_get_preview_frame_fn_t   get_preview;   /**< \copydoc ::vpx_codec_get_preview_frame_fn_t */
-        vpx_codec_enc_mr_get_mem_loc_fn_t  mr_get_mem_loc;   /**< \copydoc ::vpx_codec_enc_mr_get_mem_loc_fn_t */
-    } enc;
->>>>>>> 3c8007f1
 };
 
 /*!\brief Callback function pointer / user data pair storage */
@@ -386,7 +334,6 @@
  * structure can be made the first member of the algorithm specific structure,
  * and the pointer cast to the proper type.
  */
-<<<<<<< HEAD
 struct vpx_codec_priv {
   unsigned int                    sz;
   vpx_codec_iface_t              *iface;
@@ -410,39 +357,6 @@
 /*
  * Multi-resolution encoding internal configuration
  */
-struct vpx_codec_priv_enc_mr_cfg {
-  unsigned int           mr_total_resolutions;
-  unsigned int           mr_encoder_id;
-  struct vpx_rational    mr_down_sampling_factor;
-  void                  *mr_low_res_mode_info;
-=======
-struct vpx_codec_priv
-{
-    unsigned int                    sz;
-    vpx_codec_iface_t              *iface;
-    struct vpx_codec_alg_priv      *alg_priv;
-    const char                     *err_detail;
-    vpx_codec_flags_t               init_flags;
-    struct
-    {
-        vpx_codec_priv_cb_pair_t    put_frame_cb;
-        vpx_codec_priv_cb_pair_t    put_slice_cb;
-    } dec;
-    struct
-    {
-        int                         tbd;
-        struct vpx_fixed_buf        cx_data_dst_buf;
-        unsigned int                cx_data_pad_before;
-        unsigned int                cx_data_pad_after;
-        vpx_codec_cx_pkt_t          cx_data_pkt;
-        unsigned int                total_encoders;
-    } enc;
->>>>>>> 3c8007f1
-};
-
-/*
- * Multi-resolution encoding internal configuration
- */
 struct vpx_codec_priv_enc_mr_cfg
 {
     unsigned int           mr_total_resolutions;
