--- conflicted
+++ resolved
@@ -1,8 +1,4 @@
-<<<<<<< HEAD
-v1.13.0 Ugly Duckling
-=======
 v1.13.1 Ugly Duckling
->>>>>>> 10b9492d
 
 Welcome to the WebM VP8/VP9 Codec SDK!
 
