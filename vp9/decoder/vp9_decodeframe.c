/*
 *  Copyright (c) 2010 The WebM project authors. All Rights Reserved.
 *
 *  Use of this source code is governed by a BSD-style license
 *  that can be found in the LICENSE file in the root of the source
 *  tree. An additional intellectual property rights grant can be found
 *  in the file PATENTS.  All contributing project authors may
 *  be found in the AUTHORS file in the root of the source tree.
 */

#include <assert.h>
#include <stdlib.h>  // qsort()

#include "./vp9_rtcd.h"
#include "./vpx_scale_rtcd.h"

#include "vpx_mem/vpx_mem.h"
#include "vpx_ports/mem.h"
#include "vpx_ports/mem_ops.h"
#include "vpx_scale/vpx_scale.h"

#include "vp9/common/vp9_alloccommon.h"
#include "vp9/common/vp9_common.h"
#include "vp9/common/vp9_entropy.h"
#include "vp9/common/vp9_entropymode.h"
#include "vp9/common/vp9_idct.h"
#include "vp9/common/vp9_thread_common.h"
#include "vp9/common/vp9_pred_common.h"
#include "vp9/common/vp9_quant_common.h"
#include "vp9/common/vp9_reconintra.h"
#include "vp9/common/vp9_reconinter.h"
#include "vp9/common/vp9_seg_common.h"
#include "vp9/common/vp9_thread.h"
#include "vp9/common/vp9_tile_common.h"

#include "vp9/decoder/vp9_decodeframe.h"
#include "vp9/decoder/vp9_detokenize.h"
#include "vp9/decoder/vp9_decodemv.h"
#include "vp9/decoder/vp9_decoder.h"
#include "vp9/decoder/vp9_dsubexp.h"
#include "vp9/decoder/vp9_read_bit_buffer.h"
#include "vp9/decoder/vp9_reader.h"

#define MAX_VP9_HEADER_SIZE 80

static int is_compound_reference_allowed(const VP9_COMMON *cm) {
  int i;
  for (i = 1; i < REFS_PER_FRAME; ++i)
    if (cm->ref_frame_sign_bias[i + 1] != cm->ref_frame_sign_bias[1])
      return 1;

  return 0;
}

static void setup_compound_reference_mode(VP9_COMMON *cm) {
  if (cm->ref_frame_sign_bias[LAST_FRAME] ==
          cm->ref_frame_sign_bias[GOLDEN_FRAME]) {
    cm->comp_fixed_ref = ALTREF_FRAME;
    cm->comp_var_ref[0] = LAST_FRAME;
    cm->comp_var_ref[1] = GOLDEN_FRAME;
  } else if (cm->ref_frame_sign_bias[LAST_FRAME] ==
                 cm->ref_frame_sign_bias[ALTREF_FRAME]) {
    cm->comp_fixed_ref = GOLDEN_FRAME;
    cm->comp_var_ref[0] = LAST_FRAME;
    cm->comp_var_ref[1] = ALTREF_FRAME;
  } else {
    cm->comp_fixed_ref = LAST_FRAME;
    cm->comp_var_ref[0] = GOLDEN_FRAME;
    cm->comp_var_ref[1] = ALTREF_FRAME;
  }
}

static int read_is_valid(const uint8_t *start, size_t len, const uint8_t *end) {
  return len != 0 && len <= (size_t)(end - start);
}

static int decode_unsigned_max(struct vp9_read_bit_buffer *rb, int max) {
  const int data = vp9_rb_read_literal(rb, get_unsigned_bits(max));
  return data > max ? max : data;
}

static TX_MODE read_tx_mode(vp9_reader *r) {
  TX_MODE tx_mode = vp9_read_literal(r, 2);
  if (tx_mode == ALLOW_32X32)
    tx_mode += vp9_read_bit(r);
  return tx_mode;
}

static void read_tx_mode_probs(struct tx_probs *tx_probs, vp9_reader *r) {
  int i, j;

  for (i = 0; i < TX_SIZE_CONTEXTS; ++i)
    for (j = 0; j < TX_SIZES - 3; ++j)
      vp9_diff_update_prob(r, &tx_probs->p8x8[i][j]);

  for (i = 0; i < TX_SIZE_CONTEXTS; ++i)
    for (j = 0; j < TX_SIZES - 2; ++j)
      vp9_diff_update_prob(r, &tx_probs->p16x16[i][j]);

  for (i = 0; i < TX_SIZE_CONTEXTS; ++i)
    for (j = 0; j < TX_SIZES - 1; ++j)
      vp9_diff_update_prob(r, &tx_probs->p32x32[i][j]);
}

static void read_switchable_interp_probs(FRAME_CONTEXT *fc, vp9_reader *r) {
  int i, j;
  for (j = 0; j < SWITCHABLE_FILTER_CONTEXTS; ++j)
    for (i = 0; i < SWITCHABLE_FILTERS - 1; ++i)
      vp9_diff_update_prob(r, &fc->switchable_interp_prob[j][i]);
}

static void read_inter_mode_probs(FRAME_CONTEXT *fc, vp9_reader *r) {
  int i, j;
  for (i = 0; i < INTER_MODE_CONTEXTS; ++i)
    for (j = 0; j < INTER_MODES - 1; ++j)
      vp9_diff_update_prob(r, &fc->inter_mode_probs[i][j]);
}

static REFERENCE_MODE read_frame_reference_mode(const VP9_COMMON *cm,
                                                vp9_reader *r) {
  if (is_compound_reference_allowed(cm)) {
    return vp9_read_bit(r) ? (vp9_read_bit(r) ? REFERENCE_MODE_SELECT
                                              : COMPOUND_REFERENCE)
                           : SINGLE_REFERENCE;
  } else {
    return SINGLE_REFERENCE;
  }
}

static void read_frame_reference_mode_probs(VP9_COMMON *cm, vp9_reader *r) {
  FRAME_CONTEXT *const fc = cm->fc;
  int i;

  if (cm->reference_mode == REFERENCE_MODE_SELECT)
    for (i = 0; i < COMP_INTER_CONTEXTS; ++i)
      vp9_diff_update_prob(r, &fc->comp_inter_prob[i]);

  if (cm->reference_mode != COMPOUND_REFERENCE)
    for (i = 0; i < REF_CONTEXTS; ++i) {
      vp9_diff_update_prob(r, &fc->single_ref_prob[i][0]);
      vp9_diff_update_prob(r, &fc->single_ref_prob[i][1]);
    }

  if (cm->reference_mode != SINGLE_REFERENCE)
    for (i = 0; i < REF_CONTEXTS; ++i)
      vp9_diff_update_prob(r, &fc->comp_ref_prob[i]);
}

static void update_mv_probs(vp9_prob *p, int n, vp9_reader *r) {
  int i;
  for (i = 0; i < n; ++i)
    if (vp9_read(r, MV_UPDATE_PROB))
      p[i] = (vp9_read_literal(r, 7) << 1) | 1;
}

static void read_mv_probs(nmv_context *ctx, int allow_hp, vp9_reader *r) {
  int i, j;

  update_mv_probs(ctx->joints, MV_JOINTS - 1, r);

  for (i = 0; i < 2; ++i) {
    nmv_component *const comp_ctx = &ctx->comps[i];
    update_mv_probs(&comp_ctx->sign, 1, r);
    update_mv_probs(comp_ctx->classes, MV_CLASSES - 1, r);
    update_mv_probs(comp_ctx->class0, CLASS0_SIZE - 1, r);
    update_mv_probs(comp_ctx->bits, MV_OFFSET_BITS, r);
  }

  for (i = 0; i < 2; ++i) {
    nmv_component *const comp_ctx = &ctx->comps[i];
    for (j = 0; j < CLASS0_SIZE; ++j)
      update_mv_probs(comp_ctx->class0_fp[j], MV_FP_SIZE - 1, r);
    update_mv_probs(comp_ctx->fp, 3, r);
  }

  if (allow_hp) {
    for (i = 0; i < 2; ++i) {
      nmv_component *const comp_ctx = &ctx->comps[i];
      update_mv_probs(&comp_ctx->class0_hp, 1, r);
      update_mv_probs(&comp_ctx->hp, 1, r);
    }
  }
}

static void inverse_transform_block(MACROBLOCKD* xd, int plane, int block,
                                    TX_SIZE tx_size, uint8_t *dst, int stride,
                                    int eob) {
  struct macroblockd_plane *const pd = &xd->plane[plane];
  if (eob > 0) {
    TX_TYPE tx_type = DCT_DCT;
    tran_low_t *const dqcoeff = BLOCK_OFFSET(pd->dqcoeff, block);
#if CONFIG_VP9_HIGHBITDEPTH
    if (xd->cur_buf->flags & YV12_FLAG_HIGHBITDEPTH) {
      if (xd->lossless) {
        tx_type = DCT_DCT;
        vp9_highbd_iwht4x4_add(dqcoeff, dst, stride, eob, xd->bd);
      } else {
        const PLANE_TYPE plane_type = pd->plane_type;
        switch (tx_size) {
          case TX_4X4:
            tx_type = get_tx_type_4x4(plane_type, xd, block);
            vp9_highbd_iht4x4_add(tx_type, dqcoeff, dst, stride, eob, xd->bd);
            break;
          case TX_8X8:
            tx_type = get_tx_type(plane_type, xd);
            vp9_highbd_iht8x8_add(tx_type, dqcoeff, dst, stride, eob, xd->bd);
            break;
          case TX_16X16:
            tx_type = get_tx_type(plane_type, xd);
            vp9_highbd_iht16x16_add(tx_type, dqcoeff, dst, stride, eob, xd->bd);
            break;
          case TX_32X32:
            tx_type = DCT_DCT;
            vp9_highbd_idct32x32_add(dqcoeff, dst, stride, eob, xd->bd);
            break;
          default:
            assert(0 && "Invalid transform size");
        }
      }
    } else {
      if (xd->lossless) {
        tx_type = DCT_DCT;
        vp9_iwht4x4_add(dqcoeff, dst, stride, eob);
      } else {
        const PLANE_TYPE plane_type = pd->plane_type;
        switch (tx_size) {
          case TX_4X4:
            tx_type = get_tx_type_4x4(plane_type, xd, block);
            vp9_iht4x4_add(tx_type, dqcoeff, dst, stride, eob);
            break;
          case TX_8X8:
            tx_type = get_tx_type(plane_type, xd);
            vp9_iht8x8_add(tx_type, dqcoeff, dst, stride, eob);
            break;
          case TX_16X16:
            tx_type = get_tx_type(plane_type, xd);
            vp9_iht16x16_add(tx_type, dqcoeff, dst, stride, eob);
            break;
          case TX_32X32:
            tx_type = DCT_DCT;
            vp9_idct32x32_add(dqcoeff, dst, stride, eob);
            break;
          default:
            assert(0 && "Invalid transform size");
            return;
        }
      }
    }
#else
    if (xd->lossless) {
      tx_type = DCT_DCT;
      vp9_iwht4x4_add(dqcoeff, dst, stride, eob);
    } else {
      const PLANE_TYPE plane_type = pd->plane_type;
      switch (tx_size) {
        case TX_4X4:
          tx_type = get_tx_type_4x4(plane_type, xd, block);
          vp9_iht4x4_add(tx_type, dqcoeff, dst, stride, eob);
          break;
        case TX_8X8:
          tx_type = get_tx_type(plane_type, xd);
          vp9_iht8x8_add(tx_type, dqcoeff, dst, stride, eob);
          break;
        case TX_16X16:
          tx_type = get_tx_type(plane_type, xd);
          vp9_iht16x16_add(tx_type, dqcoeff, dst, stride, eob);
          break;
        case TX_32X32:
          tx_type = DCT_DCT;
          vp9_idct32x32_add(dqcoeff, dst, stride, eob);
          break;
        default:
          assert(0 && "Invalid transform size");
          return;
      }
    }
#endif  // CONFIG_VP9_HIGHBITDEPTH

    if (eob == 1) {
      memset(dqcoeff, 0, 2 * sizeof(dqcoeff[0]));
    } else {
      if (tx_type == DCT_DCT && tx_size <= TX_16X16 && eob <= 10)
        memset(dqcoeff, 0, 4 * (4 << tx_size) * sizeof(dqcoeff[0]));
      else if (tx_size == TX_32X32 && eob <= 34)
        memset(dqcoeff, 0, 256 * sizeof(dqcoeff[0]));
      else
        memset(dqcoeff, 0, (16 << (tx_size << 1)) * sizeof(dqcoeff[0]));
    }
  }
}

struct intra_args {
  MACROBLOCKD *xd;
  vp9_reader *r;
  int seg_id;
};

static void predict_and_reconstruct_intra_block(int plane, int block,
                                                BLOCK_SIZE plane_bsize,
                                                TX_SIZE tx_size, void *arg) {
  struct intra_args *const args = (struct intra_args *)arg;
  MACROBLOCKD *const xd = args->xd;
  struct macroblockd_plane *const pd = &xd->plane[plane];
  MODE_INFO *const mi = xd->mi[0];
  const PREDICTION_MODE mode = (plane == 0) ? get_y_mode(mi, block)
                                            : mi->mbmi.uv_mode;
  int x, y;
  uint8_t *dst;
  txfrm_block_to_raster_xy(plane_bsize, tx_size, block, &x, &y);
  dst = &pd->dst.buf[4 * y * pd->dst.stride + 4 * x];

  vp9_predict_intra_block(xd, block >> (tx_size << 1),
                          b_width_log2_lookup[plane_bsize], tx_size, mode,
                          dst, pd->dst.stride, dst, pd->dst.stride,
                          x, y, plane);

  if (!mi->mbmi.skip) {
    const int eob = vp9_decode_block_tokens(xd, plane, block,
                                            plane_bsize, x, y, tx_size,
                                            args->r, args->seg_id);
    inverse_transform_block(xd, plane, block, tx_size, dst, pd->dst.stride,
                            eob);
  }
}

struct inter_args {
  MACROBLOCKD *xd;
  vp9_reader *r;
  int *eobtotal;
  int seg_id;
};

static void reconstruct_inter_block(int plane, int block,
                                    BLOCK_SIZE plane_bsize,
                                    TX_SIZE tx_size, void *arg) {
  struct inter_args *args = (struct inter_args *)arg;
  MACROBLOCKD *const xd = args->xd;
  struct macroblockd_plane *const pd = &xd->plane[plane];
  int x, y, eob;
  txfrm_block_to_raster_xy(plane_bsize, tx_size, block, &x, &y);
  eob = vp9_decode_block_tokens(xd, plane, block, plane_bsize,
                                x, y, tx_size, args->r, args->seg_id);
  inverse_transform_block(xd, plane, block, tx_size,
                          &pd->dst.buf[4 * y * pd->dst.stride + 4 * x],
                          pd->dst.stride, eob);
  *args->eobtotal += eob;
}

static void build_mc_border(const uint8_t *src, int src_stride,
                            uint8_t *dst, int dst_stride,
                            int x, int y, int b_w, int b_h, int w, int h) {
  // Get a pointer to the start of the real data for this row.
  const uint8_t *ref_row = src - x - y * src_stride;

  if (y >= h)
    ref_row += (h - 1) * src_stride;
  else if (y > 0)
    ref_row += y * src_stride;

  do {
    int right = 0, copy;
    int left = x < 0 ? -x : 0;

    if (left > b_w)
      left = b_w;

    if (x + b_w > w)
      right = x + b_w - w;

    if (right > b_w)
      right = b_w;

    copy = b_w - left - right;

    if (left)
      memset(dst, ref_row[0], left);

    if (copy)
      memcpy(dst + left, ref_row + x + left, copy);

    if (right)
      memset(dst + left + copy, ref_row[w - 1], right);

    dst += dst_stride;
    ++y;

    if (y > 0 && y < h)
      ref_row += src_stride;
  } while (--b_h);
}

<<<<<<< HEAD
#if CONFIG_VP9_HIGHBITDEPTH
static void high_build_mc_border(const uint8_t *src8, int src_stride,
                                 uint16_t *dst, int dst_stride,
                                 int x, int y, int b_w, int b_h,
                                 int w, int h) {
  // Get a pointer to the start of the real data for this row.
  const uint16_t *src = CONVERT_TO_SHORTPTR(src8);
  const uint16_t *ref_row = src - x - y * src_stride;
=======
static PARTITION_TYPE read_partition(VP9_COMMON *cm, MACROBLOCKD *xd,
                                     int hbs,
                                     int mi_row, int mi_col, BLOCK_SIZE bsize,
                                     vp9_reader *r) {
  const int ctx = partition_plane_context(xd, mi_row, mi_col, bsize);
  const vp9_prob *const probs = get_partition_probs(xd, ctx);
  const int has_rows = (mi_row + hbs) < cm->mi_rows;
  const int has_cols = (mi_col + hbs) < cm->mi_cols;
  FRAME_COUNTS *counts = xd->counts;
  PARTITION_TYPE p;

  if (has_rows && has_cols)
    p = (PARTITION_TYPE)vp9_read_tree(r, vp9_partition_tree, probs);
  else if (!has_rows && has_cols)
    p = vp9_read(r, probs[1]) ? PARTITION_SPLIT : PARTITION_HORZ;
  else if (has_rows && !has_cols)
    p = vp9_read(r, probs[2]) ? PARTITION_SPLIT : PARTITION_VERT;
  else
    p = PARTITION_SPLIT;
>>>>>>> b2658ec3

  if (y >= h)
    ref_row += (h - 1) * src_stride;
  else if (y > 0)
    ref_row += y * src_stride;

  do {
    int right = 0, copy;
    int left = x < 0 ? -x : 0;

    if (left > b_w)
      left = b_w;

    if (x + b_w > w)
      right = x + b_w - w;

    if (right > b_w)
      right = b_w;

    copy = b_w - left - right;

    if (left)
      vpx_memset16(dst, ref_row[0], left);

    if (copy)
      memcpy(dst + left, ref_row + x + left, copy * sizeof(uint16_t));

    if (right)
      vpx_memset16(dst + left + copy, ref_row[w - 1], right);

    dst += dst_stride;
    ++y;

    if (y > 0 && y < h)
      ref_row += src_stride;
  } while (--b_h);
}
#endif  // CONFIG_VP9_HIGHBITDEPTH

#if CONFIG_VP9_HIGHBITDEPTH
static void extend_and_predict(const uint8_t *buf_ptr1, int pre_buf_stride,
                               int x0, int y0, int b_w, int b_h,
                               int frame_width, int frame_height,
                               int border_offset,
                               uint8_t *const dst, int dst_buf_stride,
                               int subpel_x, int subpel_y,
                               const InterpKernel *kernel,
                               const struct scale_factors *sf,
                               MACROBLOCKD *xd,
                               int w, int h, int ref, int xs, int ys) {
  DECLARE_ALIGNED(16, uint16_t, mc_buf_high[80 * 2 * 80 * 2]);
  const uint8_t *buf_ptr;

  if (xd->cur_buf->flags & YV12_FLAG_HIGHBITDEPTH) {
    high_build_mc_border(buf_ptr1, pre_buf_stride, mc_buf_high, b_w,
                         x0, y0, b_w, b_h, frame_width, frame_height);
    buf_ptr = CONVERT_TO_BYTEPTR(mc_buf_high) + border_offset;
  } else {
    build_mc_border(buf_ptr1, pre_buf_stride, (uint8_t *)mc_buf_high, b_w,
                    x0, y0, b_w, b_h, frame_width, frame_height);
    buf_ptr = ((uint8_t *)mc_buf_high) + border_offset;
  }

  if (xd->cur_buf->flags & YV12_FLAG_HIGHBITDEPTH) {
    high_inter_predictor(buf_ptr, b_w, dst, dst_buf_stride, subpel_x,
                         subpel_y, sf, w, h, ref, kernel, xs, ys, xd->bd);
  } else {
    inter_predictor(buf_ptr, b_w, dst, dst_buf_stride, subpel_x,
                    subpel_y, sf, w, h, ref, kernel, xs, ys);
  }
}
#else
static void extend_and_predict(const uint8_t *buf_ptr1, int pre_buf_stride,
                               int x0, int y0, int b_w, int b_h,
                               int frame_width, int frame_height,
                               int border_offset,
                               uint8_t *const dst, int dst_buf_stride,
                               int subpel_x, int subpel_y,
                               const InterpKernel *kernel,
                               const struct scale_factors *sf,
                               int w, int h, int ref, int xs, int ys) {
  DECLARE_ALIGNED(16, uint8_t, mc_buf[80 * 2 * 80 * 2]);
  const uint8_t *buf_ptr;

  build_mc_border(buf_ptr1, pre_buf_stride, mc_buf, b_w,
                  x0, y0, b_w, b_h, frame_width, frame_height);
  buf_ptr = mc_buf + border_offset;

  inter_predictor(buf_ptr, b_w, dst, dst_buf_stride, subpel_x,
                  subpel_y, sf, w, h, ref, kernel, xs, ys);
}
#endif  // CONFIG_VP9_HIGHBITDEPTH

static void dec_build_inter_predictors(VP9Decoder *const pbi, MACROBLOCKD *xd,
                                       int plane, int bw, int bh, int x,
                                       int y, int w, int h, int mi_x, int mi_y,
                                       const InterpKernel *kernel,
                                       const struct scale_factors *sf,
                                       struct buf_2d *pre_buf,
                                       struct buf_2d *dst_buf, const MV* mv,
                                       RefCntBuffer *ref_frame_buf,
                                       int is_scaled, int ref) {
  struct macroblockd_plane *const pd = &xd->plane[plane];
  uint8_t *const dst = dst_buf->buf + dst_buf->stride * y + x;
  MV32 scaled_mv;
  int xs, ys, x0, y0, x0_16, y0_16, frame_width, frame_height,
      buf_stride, subpel_x, subpel_y;
  uint8_t *ref_frame, *buf_ptr;

  // Get reference frame pointer, width and height.
  if (plane == 0) {
    frame_width = ref_frame_buf->buf.y_crop_width;
    frame_height = ref_frame_buf->buf.y_crop_height;
    ref_frame = ref_frame_buf->buf.y_buffer;
  } else {
    frame_width = ref_frame_buf->buf.uv_crop_width;
    frame_height = ref_frame_buf->buf.uv_crop_height;
    ref_frame = plane == 1 ? ref_frame_buf->buf.u_buffer
                         : ref_frame_buf->buf.v_buffer;
  }

  if (is_scaled) {
    const MV mv_q4 = clamp_mv_to_umv_border_sb(xd, mv, bw, bh,
                                               pd->subsampling_x,
                                               pd->subsampling_y);
    // Co-ordinate of containing block to pixel precision.
    int x_start = (-xd->mb_to_left_edge >> (3 + pd->subsampling_x));
    int y_start = (-xd->mb_to_top_edge >> (3 + pd->subsampling_y));

    // Co-ordinate of the block to 1/16th pixel precision.
    x0_16 = (x_start + x) << SUBPEL_BITS;
    y0_16 = (y_start + y) << SUBPEL_BITS;

    // Co-ordinate of current block in reference frame
    // to 1/16th pixel precision.
    x0_16 = sf->scale_value_x(x0_16, sf);
    y0_16 = sf->scale_value_y(y0_16, sf);

    // Map the top left corner of the block into the reference frame.
    x0 = sf->scale_value_x(x_start + x, sf);
    y0 = sf->scale_value_y(y_start + y, sf);

    // Scale the MV and incorporate the sub-pixel offset of the block
    // in the reference frame.
    scaled_mv = vp9_scale_mv(&mv_q4, mi_x + x, mi_y + y, sf);
    xs = sf->x_step_q4;
    ys = sf->y_step_q4;
  } else {
    // Co-ordinate of containing block to pixel precision.
    x0 = (-xd->mb_to_left_edge >> (3 + pd->subsampling_x)) + x;
    y0 = (-xd->mb_to_top_edge >> (3 + pd->subsampling_y)) + y;

    // Co-ordinate of the block to 1/16th pixel precision.
    x0_16 = x0 << SUBPEL_BITS;
    y0_16 = y0 << SUBPEL_BITS;

    scaled_mv.row = mv->row * (1 << (1 - pd->subsampling_y));
    scaled_mv.col = mv->col * (1 << (1 - pd->subsampling_x));
    xs = ys = 16;
  }
  subpel_x = scaled_mv.col & SUBPEL_MASK;
  subpel_y = scaled_mv.row & SUBPEL_MASK;

  // Calculate the top left corner of the best matching block in the
  // reference frame.
  x0 += scaled_mv.col >> SUBPEL_BITS;
  y0 += scaled_mv.row >> SUBPEL_BITS;
  x0_16 += scaled_mv.col;
  y0_16 += scaled_mv.row;

  // Get reference block pointer.
  buf_ptr = ref_frame + y0 * pre_buf->stride + x0;
  buf_stride = pre_buf->stride;

  // Do border extension if there is motion or the
  // width/height is not a multiple of 8 pixels.
  if (is_scaled || scaled_mv.col || scaled_mv.row ||
      (frame_width & 0x7) || (frame_height & 0x7)) {
    int y1 = (y0_16 + (h - 1) * ys) >> SUBPEL_BITS;

    // Get reference block bottom right horizontal coordinate.
    int x1 = (x0_16 + (w - 1) * xs) >> SUBPEL_BITS;
    int x_pad = 0, y_pad = 0;

    if (subpel_x || (sf->x_step_q4 != SUBPEL_SHIFTS)) {
      x0 -= VP9_INTERP_EXTEND - 1;
      x1 += VP9_INTERP_EXTEND;
      x_pad = 1;
    }

    if (subpel_y || (sf->y_step_q4 != SUBPEL_SHIFTS)) {
      y0 -= VP9_INTERP_EXTEND - 1;
      y1 += VP9_INTERP_EXTEND;
      y_pad = 1;
    }

    // Wait until reference block is ready. Pad 7 more pixels as last 7
    // pixels of each superblock row can be changed by next superblock row.
    if (pbi->frame_parallel_decode)
      vp9_frameworker_wait(pbi->frame_worker_owner, ref_frame_buf,
                           MAX(0, (y1 + 7)) << (plane == 0 ? 0 : 1));

    // Skip border extension if block is inside the frame.
    if (x0 < 0 || x0 > frame_width - 1 || x1 < 0 || x1 > frame_width - 1 ||
        y0 < 0 || y0 > frame_height - 1 || y1 < 0 || y1 > frame_height - 1) {
      // Extend the border.
      const uint8_t *const buf_ptr1 = ref_frame + y0 * buf_stride + x0;
      const int b_w = x1 - x0 + 1;
      const int b_h = y1 - y0 + 1;
      const int border_offset = y_pad * 3 * b_w + x_pad * 3;

      extend_and_predict(buf_ptr1, buf_stride, x0, y0, b_w, b_h,
                         frame_width, frame_height, border_offset,
                         dst, dst_buf->stride,
                         subpel_x, subpel_y,
                         kernel, sf,
#if CONFIG_VP9_HIGHBITDEPTH
                         xd,
#endif
                         w, h, ref, xs, ys);
      return;
    }
  } else {
    // Wait until reference block is ready. Pad 7 more pixels as last 7
    // pixels of each superblock row can be changed by next superblock row.
     if (pbi->frame_parallel_decode) {
       const int y1 = (y0_16 + (h - 1) * ys) >> SUBPEL_BITS;
       vp9_frameworker_wait(pbi->frame_worker_owner, ref_frame_buf,
                            MAX(0, (y1 + 7)) << (plane == 0 ? 0 : 1));
     }
  }
#if CONFIG_VP9_HIGHBITDEPTH
  if (xd->cur_buf->flags & YV12_FLAG_HIGHBITDEPTH) {
    high_inter_predictor(buf_ptr, buf_stride, dst, dst_buf->stride, subpel_x,
                         subpel_y, sf, w, h, ref, kernel, xs, ys, xd->bd);
  } else {
    inter_predictor(buf_ptr, buf_stride, dst, dst_buf->stride, subpel_x,
                    subpel_y, sf, w, h, ref, kernel, xs, ys);
  }
#else
  inter_predictor(buf_ptr, buf_stride, dst, dst_buf->stride, subpel_x,
                  subpel_y, sf, w, h, ref, kernel, xs, ys);
#endif  // CONFIG_VP9_HIGHBITDEPTH
}

static void dec_build_inter_predictors_sb(VP9Decoder *const pbi,
                                          MACROBLOCKD *xd,
                                          int mi_row, int mi_col,
                                          BLOCK_SIZE bsize) {
  int plane;
  const int mi_x = mi_col * MI_SIZE;
  const int mi_y = mi_row * MI_SIZE;
  const MODE_INFO *mi = xd->mi[0];
  const InterpKernel *kernel = vp9_get_interp_kernel(mi->mbmi.interp_filter);
  const BLOCK_SIZE sb_type = mi->mbmi.sb_type;
  const int is_compound = has_second_ref(&mi->mbmi);

  for (plane = 0; plane < MAX_MB_PLANE; ++plane) {
    const BLOCK_SIZE plane_bsize = get_plane_block_size(bsize,
                                                        &xd->plane[plane]);
    struct macroblockd_plane *const pd = &xd->plane[plane];
    struct buf_2d *const dst_buf = &pd->dst;
    const int num_4x4_w = num_4x4_blocks_wide_lookup[plane_bsize];
    const int num_4x4_h = num_4x4_blocks_high_lookup[plane_bsize];

    const int bw = 4 * num_4x4_w;
    const int bh = 4 * num_4x4_h;
    int ref;

    for (ref = 0; ref < 1 + is_compound; ++ref) {
      const struct scale_factors *const sf = &xd->block_refs[ref]->sf;
      struct buf_2d *const pre_buf = &pd->pre[ref];
      const int idx = xd->block_refs[ref]->idx;
      BufferPool *const pool = pbi->common.buffer_pool;
      RefCntBuffer *const ref_frame_buf = &pool->frame_bufs[idx];
      const int is_scaled = vp9_is_scaled(sf);

      if (sb_type < BLOCK_8X8) {
        int i = 0, x, y;
        assert(bsize == BLOCK_8X8);
        for (y = 0; y < num_4x4_h; ++y) {
          for (x = 0; x < num_4x4_w; ++x) {
            const MV mv = average_split_mvs(pd, mi, ref, i++);
            dec_build_inter_predictors(pbi, xd, plane, bw, bh,
                                       4 * x, 4 * y, 4, 4, mi_x, mi_y, kernel,
                                       sf, pre_buf, dst_buf, &mv,
                                       ref_frame_buf, is_scaled, ref);
          }
        }
      } else {
        const MV mv = mi->mbmi.mv[ref].as_mv;
        dec_build_inter_predictors(pbi, xd, plane, bw, bh,
                                   0, 0, bw, bh, mi_x, mi_y, kernel,
                                   sf, pre_buf, dst_buf, &mv, ref_frame_buf,
                                   is_scaled, ref);
      }
    }
  }
}

static MB_MODE_INFO *set_offsets(VP9_COMMON *const cm, MACROBLOCKD *const xd,
                                 const TileInfo *const tile,
                                 BLOCK_SIZE bsize, int mi_row, int mi_col) {
  const int bw = num_8x8_blocks_wide_lookup[bsize];
  const int bh = num_8x8_blocks_high_lookup[bsize];
  const int x_mis = MIN(bw, cm->mi_cols - mi_col);
  const int y_mis = MIN(bh, cm->mi_rows - mi_row);
  const int offset = mi_row * cm->mi_stride + mi_col;
  int x, y;

  xd->mi = cm->mi_grid_visible + offset;
  xd->mi[0] = &cm->mi[offset];
  xd->mi[0]->mbmi.sb_type = bsize;
  for (y = 0; y < y_mis; ++y)
    for (x = !y; x < x_mis; ++x) {
      xd->mi[y * cm->mi_stride + x] = xd->mi[0];
    }

  set_skip_context(xd, mi_row, mi_col);

  // Distance of Mb to the various image edges. These are specified to 8th pel
  // as they are always compared to values that are in 1/8th pel units
  set_mi_row_col(xd, tile, mi_row, bh, mi_col, bw, cm->mi_rows, cm->mi_cols);

  vp9_setup_dst_planes(xd->plane, get_frame_new_buffer(cm), mi_row, mi_col);
  return &xd->mi[0]->mbmi;
}

static void decode_block(VP9Decoder *const pbi, MACROBLOCKD *const xd,
                         const TileInfo *const tile,
                         int mi_row, int mi_col,
                         vp9_reader *r, BLOCK_SIZE bsize) {
  VP9_COMMON *const cm = &pbi->common;
  const int less8x8 = bsize < BLOCK_8X8;
  MB_MODE_INFO *mbmi = set_offsets(cm, xd, tile, bsize, mi_row, mi_col);

  if (bsize >= BLOCK_8X8 && (cm->subsampling_x || cm->subsampling_y)) {
    const BLOCK_SIZE uv_subsize =
        ss_size_lookup[bsize][cm->subsampling_x][cm->subsampling_y];
    if (uv_subsize == BLOCK_INVALID)
      vpx_internal_error(xd->error_info,
                         VPX_CODEC_CORRUPT_FRAME, "Invalid block size.");
  }

  vp9_read_mode_info(pbi, xd, tile, mi_row, mi_col, r);

  if (less8x8)
    bsize = BLOCK_8X8;

  if (mbmi->skip) {
    reset_skip_context(xd, bsize);
  }

  if (!is_inter_block(mbmi)) {
    struct intra_args arg = {xd, r, mbmi->segment_id};
    vp9_foreach_transformed_block(xd, bsize,
                                  predict_and_reconstruct_intra_block, &arg);
  } else {
    // Prediction
    dec_build_inter_predictors_sb(pbi, xd, mi_row, mi_col, bsize);

    // Reconstruction
    if (!mbmi->skip) {
      int eobtotal = 0;
      struct inter_args arg = {xd, r, &eobtotal, mbmi->segment_id};
      vp9_foreach_transformed_block(xd, bsize, reconstruct_inter_block, &arg);
      if (!less8x8 && eobtotal == 0)
        mbmi->skip = 1;  // skip loopfilter
    }
  }

  xd->corrupted |= vp9_reader_has_error(r);
}

static PARTITION_TYPE read_partition(VP9_COMMON *cm, MACROBLOCKD *xd,
                                     int hbs,
                                     int mi_row, int mi_col, BLOCK_SIZE bsize,
                                     vp9_reader *r) {
  const int ctx = partition_plane_context(xd, mi_row, mi_col, bsize);
  const vp9_prob *const probs = get_partition_probs(cm, ctx);
  const int has_rows = (mi_row + hbs) < cm->mi_rows;
  const int has_cols = (mi_col + hbs) < cm->mi_cols;
  FRAME_COUNTS *counts = xd->counts;
  PARTITION_TYPE p;

  if (has_rows && has_cols)
    p = (PARTITION_TYPE)vp9_read_tree(r, vp9_partition_tree, probs);
  else if (!has_rows && has_cols)
    p = vp9_read(r, probs[1]) ? PARTITION_SPLIT : PARTITION_HORZ;
  else if (has_rows && !has_cols)
    p = vp9_read(r, probs[2]) ? PARTITION_SPLIT : PARTITION_VERT;
  else
    p = PARTITION_SPLIT;

  if (counts)
    ++counts->partition[ctx][p];

  return p;
}

static void decode_partition(VP9Decoder *const pbi, MACROBLOCKD *const xd,
                             const TileInfo *const tile,
                             int mi_row, int mi_col,
                             vp9_reader* r, BLOCK_SIZE bsize) {
  VP9_COMMON *const cm = &pbi->common;
  const int hbs = num_8x8_blocks_wide_lookup[bsize] / 2;
  PARTITION_TYPE partition;
  BLOCK_SIZE subsize;

  if (mi_row >= cm->mi_rows || mi_col >= cm->mi_cols)
    return;

  partition = read_partition(cm, xd, hbs, mi_row, mi_col, bsize, r);
  subsize = get_subsize(bsize, partition);
  if (bsize == BLOCK_8X8) {
    decode_block(pbi, xd, tile, mi_row, mi_col, r, subsize);
  } else {
    switch (partition) {
      case PARTITION_NONE:
        decode_block(pbi, xd, tile, mi_row, mi_col, r, subsize);
        break;
      case PARTITION_HORZ:
        decode_block(pbi, xd, tile, mi_row, mi_col, r, subsize);
        if (mi_row + hbs < cm->mi_rows)
          decode_block(pbi, xd, tile, mi_row + hbs, mi_col, r, subsize);
        break;
      case PARTITION_VERT:
        decode_block(pbi, xd, tile, mi_row, mi_col, r, subsize);
        if (mi_col + hbs < cm->mi_cols)
          decode_block(pbi, xd, tile, mi_row, mi_col + hbs, r, subsize);
        break;
      case PARTITION_SPLIT:
        decode_partition(pbi, xd, tile, mi_row, mi_col, r, subsize);
        decode_partition(pbi, xd, tile, mi_row, mi_col + hbs, r, subsize);
        decode_partition(pbi, xd, tile, mi_row + hbs, mi_col, r, subsize);
        decode_partition(pbi, xd, tile, mi_row + hbs, mi_col + hbs, r, subsize);
        break;
      default:
        assert(0 && "Invalid partition type");
    }
  }

  // update partition context
  if (bsize >= BLOCK_8X8 &&
      (bsize == BLOCK_8X8 || partition != PARTITION_SPLIT))
    update_partition_context(xd, mi_row, mi_col, subsize, bsize);
}

static void setup_token_decoder(const uint8_t *data,
                                const uint8_t *data_end,
                                size_t read_size,
                                struct vpx_internal_error_info *error_info,
                                vp9_reader *r,
                                vpx_decrypt_cb decrypt_cb,
                                void *decrypt_state) {
  // Validate the calculated partition length. If the buffer
  // described by the partition can't be fully read, then restrict
  // it to the portion that can be (for EC mode) or throw an error.
  if (!read_is_valid(data, read_size, data_end))
    vpx_internal_error(error_info, VPX_CODEC_CORRUPT_FRAME,
                       "Truncated packet or corrupt tile length");

  if (vp9_reader_init(r, data, read_size, decrypt_cb, decrypt_state))
    vpx_internal_error(error_info, VPX_CODEC_MEM_ERROR,
                       "Failed to allocate bool decoder %d", 1);
}

static void read_coef_probs_common(vp9_coeff_probs_model *coef_probs,
                                   vp9_reader *r) {
  int i, j, k, l, m;

  if (vp9_read_bit(r))
    for (i = 0; i < PLANE_TYPES; ++i)
      for (j = 0; j < REF_TYPES; ++j)
        for (k = 0; k < COEF_BANDS; ++k)
          for (l = 0; l < BAND_COEFF_CONTEXTS(k); ++l)
            for (m = 0; m < UNCONSTRAINED_NODES; ++m)
              vp9_diff_update_prob(r, &coef_probs[i][j][k][l][m]);
}

static void read_coef_probs(FRAME_CONTEXT *fc, TX_MODE tx_mode,
                            vp9_reader *r) {
    const TX_SIZE max_tx_size = tx_mode_to_biggest_tx_size[tx_mode];
    TX_SIZE tx_size;
    for (tx_size = TX_4X4; tx_size <= max_tx_size; ++tx_size)
      read_coef_probs_common(fc->coef_probs[tx_size], r);
}

static void setup_segmentation(struct segmentation *seg,
                               struct vp9_read_bit_buffer *rb) {
  int i, j;

  seg->update_map = 0;
  seg->update_data = 0;

  seg->enabled = vp9_rb_read_bit(rb);
  if (!seg->enabled)
    return;

  // Segmentation map update
  seg->update_map = vp9_rb_read_bit(rb);
  if (seg->update_map) {
    for (i = 0; i < SEG_TREE_PROBS; i++)
      seg->tree_probs[i] = vp9_rb_read_bit(rb) ? vp9_rb_read_literal(rb, 8)
                                               : MAX_PROB;

    seg->temporal_update = vp9_rb_read_bit(rb);
    if (seg->temporal_update) {
      for (i = 0; i < PREDICTION_PROBS; i++)
        seg->pred_probs[i] = vp9_rb_read_bit(rb) ? vp9_rb_read_literal(rb, 8)
                                                 : MAX_PROB;
    } else {
      for (i = 0; i < PREDICTION_PROBS; i++)
        seg->pred_probs[i] = MAX_PROB;
    }
  }

  // Segmentation data update
  seg->update_data = vp9_rb_read_bit(rb);
  if (seg->update_data) {
    seg->abs_delta = vp9_rb_read_bit(rb);

    vp9_clearall_segfeatures(seg);

    for (i = 0; i < MAX_SEGMENTS; i++) {
      for (j = 0; j < SEG_LVL_MAX; j++) {
        int data = 0;
        const int feature_enabled = vp9_rb_read_bit(rb);
        if (feature_enabled) {
          vp9_enable_segfeature(seg, i, j);
          data = decode_unsigned_max(rb, vp9_seg_feature_data_max(j));
          if (vp9_is_segfeature_signed(j))
            data = vp9_rb_read_bit(rb) ? -data : data;
        }
        vp9_set_segdata(seg, i, j, data);
      }
    }
  }
}

static void setup_loopfilter(struct loopfilter *lf,
                             struct vp9_read_bit_buffer *rb) {
  lf->filter_level = vp9_rb_read_literal(rb, 6);
  lf->sharpness_level = vp9_rb_read_literal(rb, 3);

  // Read in loop filter deltas applied at the MB level based on mode or ref
  // frame.
  lf->mode_ref_delta_update = 0;

  lf->mode_ref_delta_enabled = vp9_rb_read_bit(rb);
  if (lf->mode_ref_delta_enabled) {
    lf->mode_ref_delta_update = vp9_rb_read_bit(rb);
    if (lf->mode_ref_delta_update) {
      int i;

      for (i = 0; i < MAX_REF_LF_DELTAS; i++)
        if (vp9_rb_read_bit(rb))
          lf->ref_deltas[i] = vp9_rb_read_signed_literal(rb, 6);

      for (i = 0; i < MAX_MODE_LF_DELTAS; i++)
        if (vp9_rb_read_bit(rb))
          lf->mode_deltas[i] = vp9_rb_read_signed_literal(rb, 6);
    }
  }
}

static INLINE int read_delta_q(struct vp9_read_bit_buffer *rb) {
  return vp9_rb_read_bit(rb) ? vp9_rb_read_signed_literal(rb, 4) : 0;
}

static void setup_quantization(VP9_COMMON *const cm, MACROBLOCKD *const xd,
                               struct vp9_read_bit_buffer *rb) {
  cm->base_qindex = vp9_rb_read_literal(rb, QINDEX_BITS);
  cm->y_dc_delta_q = read_delta_q(rb);
  cm->uv_dc_delta_q = read_delta_q(rb);
  cm->uv_ac_delta_q = read_delta_q(rb);
  cm->dequant_bit_depth = cm->bit_depth;
  xd->lossless = cm->base_qindex == 0 &&
                 cm->y_dc_delta_q == 0 &&
                 cm->uv_dc_delta_q == 0 &&
                 cm->uv_ac_delta_q == 0;

#if CONFIG_VP9_HIGHBITDEPTH
  xd->bd = (int)cm->bit_depth;
#endif
}

static void setup_segmentation_dequant(VP9_COMMON *const cm) {
  // Build y/uv dequant values based on segmentation.
  if (cm->seg.enabled) {
    int i;
    for (i = 0; i < MAX_SEGMENTS; ++i) {
      const int qindex = vp9_get_qindex(&cm->seg, i, cm->base_qindex);
      cm->y_dequant[i][0] = vp9_dc_quant(qindex, cm->y_dc_delta_q,
                                         cm->bit_depth);
      cm->y_dequant[i][1] = vp9_ac_quant(qindex, 0, cm->bit_depth);
      cm->uv_dequant[i][0] = vp9_dc_quant(qindex, cm->uv_dc_delta_q,
                                          cm->bit_depth);
      cm->uv_dequant[i][1] = vp9_ac_quant(qindex, cm->uv_ac_delta_q,
                                          cm->bit_depth);
    }
  } else {
    const int qindex = cm->base_qindex;
    // When segmentation is disabled, only the first value is used.  The
    // remaining are don't cares.
    cm->y_dequant[0][0] = vp9_dc_quant(qindex, cm->y_dc_delta_q, cm->bit_depth);
    cm->y_dequant[0][1] = vp9_ac_quant(qindex, 0, cm->bit_depth);
    cm->uv_dequant[0][0] = vp9_dc_quant(qindex, cm->uv_dc_delta_q,
                                        cm->bit_depth);
    cm->uv_dequant[0][1] = vp9_ac_quant(qindex, cm->uv_ac_delta_q,
                                        cm->bit_depth);
  }
}

static INTERP_FILTER read_interp_filter(struct vp9_read_bit_buffer *rb) {
  const INTERP_FILTER literal_to_filter[] = { EIGHTTAP_SMOOTH,
                                              EIGHTTAP,
                                              EIGHTTAP_SHARP,
                                              BILINEAR };
  return vp9_rb_read_bit(rb) ? SWITCHABLE
                             : literal_to_filter[vp9_rb_read_literal(rb, 2)];
}

static void setup_display_size(VP9_COMMON *cm, struct vp9_read_bit_buffer *rb) {
  cm->display_width = cm->width;
  cm->display_height = cm->height;
  if (vp9_rb_read_bit(rb))
    vp9_read_frame_size(rb, &cm->display_width, &cm->display_height);
}

static void resize_mv_buffer(VP9_COMMON *cm) {
  vpx_free(cm->cur_frame->mvs);
  cm->cur_frame->mi_rows = cm->mi_rows;
  cm->cur_frame->mi_cols = cm->mi_cols;
  cm->cur_frame->mvs = (MV_REF *)vpx_calloc(cm->mi_rows * cm->mi_cols,
                                            sizeof(*cm->cur_frame->mvs));
}

static void resize_context_buffers(VP9_COMMON *cm, int width, int height) {
#if CONFIG_SIZE_LIMIT
  if (width > DECODE_WIDTH_LIMIT || height > DECODE_HEIGHT_LIMIT)
    vpx_internal_error(&cm->error, VPX_CODEC_CORRUPT_FRAME,
                       "Dimensions of %dx%d beyond allowed size of %dx%d.",
                       width, height, DECODE_WIDTH_LIMIT, DECODE_HEIGHT_LIMIT);
#endif
  if (cm->width != width || cm->height != height) {
    const int new_mi_rows =
        ALIGN_POWER_OF_TWO(height, MI_SIZE_LOG2) >> MI_SIZE_LOG2;
    const int new_mi_cols =
        ALIGN_POWER_OF_TWO(width,  MI_SIZE_LOG2) >> MI_SIZE_LOG2;

    // Allocations in vp9_alloc_context_buffers() depend on individual
    // dimensions as well as the overall size.
    if (new_mi_cols > cm->mi_cols || new_mi_rows > cm->mi_rows) {
      if (vp9_alloc_context_buffers(cm, width, height))
        vpx_internal_error(&cm->error, VPX_CODEC_MEM_ERROR,
                           "Failed to allocate context buffers");
    } else {
      vp9_set_mb_mi(cm, width, height);
    }
    vp9_init_context_buffers(cm);
    cm->width = width;
    cm->height = height;
  }
  if (cm->cur_frame->mvs == NULL || cm->mi_rows > cm->cur_frame->mi_rows ||
      cm->mi_cols > cm->cur_frame->mi_cols) {
    resize_mv_buffer(cm);
  }
}

static void setup_frame_size(VP9_COMMON *cm, struct vp9_read_bit_buffer *rb) {
  int width, height;
  BufferPool *const pool = cm->buffer_pool;
  vp9_read_frame_size(rb, &width, &height);
  resize_context_buffers(cm, width, height);
  setup_display_size(cm, rb);

  lock_buffer_pool(pool);
  if (vp9_realloc_frame_buffer(
          get_frame_new_buffer(cm), cm->width, cm->height,
          cm->subsampling_x, cm->subsampling_y,
#if CONFIG_VP9_HIGHBITDEPTH
          cm->use_highbitdepth,
#endif
          VP9_DEC_BORDER_IN_PIXELS,
          cm->byte_alignment,
          &pool->frame_bufs[cm->new_fb_idx].raw_frame_buffer, pool->get_fb_cb,
          pool->cb_priv)) {
    unlock_buffer_pool(pool);
    vpx_internal_error(&cm->error, VPX_CODEC_MEM_ERROR,
                       "Failed to allocate frame buffer");
  }
  unlock_buffer_pool(pool);

  pool->frame_bufs[cm->new_fb_idx].buf.subsampling_x = cm->subsampling_x;
  pool->frame_bufs[cm->new_fb_idx].buf.subsampling_y = cm->subsampling_y;
  pool->frame_bufs[cm->new_fb_idx].buf.bit_depth = (unsigned int)cm->bit_depth;
  pool->frame_bufs[cm->new_fb_idx].buf.color_space = cm->color_space;
}

static INLINE int valid_ref_frame_img_fmt(vpx_bit_depth_t ref_bit_depth,
                                          int ref_xss, int ref_yss,
                                          vpx_bit_depth_t this_bit_depth,
                                          int this_xss, int this_yss) {
  return ref_bit_depth == this_bit_depth && ref_xss == this_xss &&
         ref_yss == this_yss;
}

static void setup_frame_size_with_refs(VP9_COMMON *cm,
                                       struct vp9_read_bit_buffer *rb) {
  int width, height;
  int found = 0, i;
  int has_valid_ref_frame = 0;
  BufferPool *const pool = cm->buffer_pool;
  for (i = 0; i < REFS_PER_FRAME; ++i) {
    if (vp9_rb_read_bit(rb)) {
      YV12_BUFFER_CONFIG *const buf = cm->frame_refs[i].buf;
      width = buf->y_crop_width;
      height = buf->y_crop_height;
      found = 1;
      break;
    }
  }

  if (!found)
    vp9_read_frame_size(rb, &width, &height);

  if (width <= 0 || height <= 0)
    vpx_internal_error(&cm->error, VPX_CODEC_CORRUPT_FRAME,
                       "Invalid frame size");

  // Check to make sure at least one of frames that this frame references
  // has valid dimensions.
  for (i = 0; i < REFS_PER_FRAME; ++i) {
    RefBuffer *const ref_frame = &cm->frame_refs[i];
    has_valid_ref_frame |= valid_ref_frame_size(ref_frame->buf->y_crop_width,
                                                ref_frame->buf->y_crop_height,
                                                width, height);
  }
  if (!has_valid_ref_frame)
    vpx_internal_error(&cm->error, VPX_CODEC_CORRUPT_FRAME,
                       "Referenced frame has invalid size");
  for (i = 0; i < REFS_PER_FRAME; ++i) {
    RefBuffer *const ref_frame = &cm->frame_refs[i];
    if (!valid_ref_frame_img_fmt(
            ref_frame->buf->bit_depth,
            ref_frame->buf->subsampling_x,
            ref_frame->buf->subsampling_y,
            cm->bit_depth,
            cm->subsampling_x,
            cm->subsampling_y))
      vpx_internal_error(&cm->error, VPX_CODEC_CORRUPT_FRAME,
                         "Referenced frame has incompatible color format");
  }

  resize_context_buffers(cm, width, height);
  setup_display_size(cm, rb);

  lock_buffer_pool(pool);
  if (vp9_realloc_frame_buffer(
          get_frame_new_buffer(cm), cm->width, cm->height,
          cm->subsampling_x, cm->subsampling_y,
#if CONFIG_VP9_HIGHBITDEPTH
          cm->use_highbitdepth,
#endif
          VP9_DEC_BORDER_IN_PIXELS,
          cm->byte_alignment,
          &pool->frame_bufs[cm->new_fb_idx].raw_frame_buffer, pool->get_fb_cb,
          pool->cb_priv)) {
    unlock_buffer_pool(pool);
    vpx_internal_error(&cm->error, VPX_CODEC_MEM_ERROR,
                       "Failed to allocate frame buffer");
  }
  unlock_buffer_pool(pool);

  pool->frame_bufs[cm->new_fb_idx].buf.subsampling_x = cm->subsampling_x;
  pool->frame_bufs[cm->new_fb_idx].buf.subsampling_y = cm->subsampling_y;
  pool->frame_bufs[cm->new_fb_idx].buf.bit_depth = (unsigned int)cm->bit_depth;
  pool->frame_bufs[cm->new_fb_idx].buf.color_space = cm->color_space;
}

static void setup_tile_info(VP9_COMMON *cm, struct vp9_read_bit_buffer *rb) {
  int min_log2_tile_cols, max_log2_tile_cols, max_ones;
  vp9_get_tile_n_bits(cm->mi_cols, &min_log2_tile_cols, &max_log2_tile_cols);

  // columns
  max_ones = max_log2_tile_cols - min_log2_tile_cols;
  cm->log2_tile_cols = min_log2_tile_cols;
  while (max_ones-- && vp9_rb_read_bit(rb))
    cm->log2_tile_cols++;

  if (cm->log2_tile_cols > 6)
    vpx_internal_error(&cm->error, VPX_CODEC_CORRUPT_FRAME,
                       "Invalid number of tile columns");

  // rows
  cm->log2_tile_rows = vp9_rb_read_bit(rb);
  if (cm->log2_tile_rows)
    cm->log2_tile_rows += vp9_rb_read_bit(rb);
}

typedef struct TileBuffer {
  const uint8_t *data;
  size_t size;
  int col;  // only used with multi-threaded decoding
} TileBuffer;

// Reads the next tile returning its size and adjusting '*data' accordingly
// based on 'is_last'.
static void get_tile_buffer(const uint8_t *const data_end,
                            int is_last,
                            struct vpx_internal_error_info *error_info,
                            const uint8_t **data,
                            vpx_decrypt_cb decrypt_cb, void *decrypt_state,
                            TileBuffer *buf) {
  size_t size;

  if (!is_last) {
    if (!read_is_valid(*data, 4, data_end))
      vpx_internal_error(error_info, VPX_CODEC_CORRUPT_FRAME,
                         "Truncated packet or corrupt tile length");

    if (decrypt_cb) {
      uint8_t be_data[4];
      decrypt_cb(decrypt_state, *data, be_data, 4);
      size = mem_get_be32(be_data);
    } else {
      size = mem_get_be32(*data);
    }
    *data += 4;

    if (size > (size_t)(data_end - *data))
      vpx_internal_error(error_info, VPX_CODEC_CORRUPT_FRAME,
                         "Truncated packet or corrupt tile size");
  } else {
    size = data_end - *data;
  }

  buf->data = *data;
  buf->size = size;

  *data += size;
}

static void get_tile_buffers(VP9Decoder *pbi,
                             const uint8_t *data, const uint8_t *data_end,
                             int tile_cols, int tile_rows,
                             TileBuffer (*tile_buffers)[1 << 6]) {
  int r, c;

  for (r = 0; r < tile_rows; ++r) {
    for (c = 0; c < tile_cols; ++c) {
      const int is_last = (r == tile_rows - 1) && (c == tile_cols - 1);
      TileBuffer *const buf = &tile_buffers[r][c];
      buf->col = c;
      get_tile_buffer(data_end, is_last, &pbi->common.error, &data,
                      pbi->decrypt_cb, pbi->decrypt_state, buf);
    }
  }
}

static const uint8_t *decode_tiles(VP9Decoder *pbi,
                                   const uint8_t *data,
                                   const uint8_t *data_end) {
  VP9_COMMON *const cm = &pbi->common;
  const VP9WorkerInterface *const winterface = vp9_get_worker_interface();
  const int aligned_cols = mi_cols_aligned_to_sb(cm->mi_cols);
  const int tile_cols = 1 << cm->log2_tile_cols;
  const int tile_rows = 1 << cm->log2_tile_rows;
  TileBuffer tile_buffers[4][1 << 6];
  int tile_row, tile_col;
  int mi_row, mi_col;
  TileData *tile_data = NULL;

  if (cm->lf.filter_level && !cm->skip_loop_filter &&
      pbi->lf_worker.data1 == NULL) {
    CHECK_MEM_ERROR(cm, pbi->lf_worker.data1,
                    vpx_memalign(32, sizeof(LFWorkerData)));
    pbi->lf_worker.hook = (VP9WorkerHook)vp9_loop_filter_worker;
    if (pbi->max_threads > 1 && !winterface->reset(&pbi->lf_worker)) {
      vpx_internal_error(&cm->error, VPX_CODEC_ERROR,
                         "Loop filter thread creation failed");
    }
  }

  if (cm->lf.filter_level && !cm->skip_loop_filter) {
    LFWorkerData *const lf_data = (LFWorkerData*)pbi->lf_worker.data1;
    // Be sure to sync as we might be resuming after a failed frame decode.
    winterface->sync(&pbi->lf_worker);
    vp9_loop_filter_data_reset(lf_data, get_frame_new_buffer(cm), cm,
                               pbi->mb.plane);
  }

  assert(tile_rows <= 4);
  assert(tile_cols <= (1 << 6));

  // Note: this memset assumes above_context[0], [1] and [2]
  // are allocated as part of the same buffer.
  memset(cm->above_context, 0,
         sizeof(*cm->above_context) * MAX_MB_PLANE * 2 * aligned_cols);

  memset(cm->above_seg_context, 0,
         sizeof(*cm->above_seg_context) * aligned_cols);

  get_tile_buffers(pbi, data, data_end, tile_cols, tile_rows, tile_buffers);

  if (pbi->tile_data == NULL ||
      (tile_cols * tile_rows) != pbi->total_tiles) {
    vpx_free(pbi->tile_data);
    CHECK_MEM_ERROR(
        cm,
        pbi->tile_data,
        vpx_memalign(32, tile_cols * tile_rows * (sizeof(*pbi->tile_data))));
    pbi->total_tiles = tile_rows * tile_cols;
  }

  // Load all tile information into tile_data.
  for (tile_row = 0; tile_row < tile_rows; ++tile_row) {
    for (tile_col = 0; tile_col < tile_cols; ++tile_col) {
      TileInfo tile;
      const TileBuffer *const buf = &tile_buffers[tile_row][tile_col];
      tile_data = pbi->tile_data + tile_cols * tile_row + tile_col;
      tile_data->cm = cm;
      tile_data->xd = pbi->mb;
      tile_data->xd.corrupted = 0;
      tile_data->xd.counts = cm->frame_parallel_decoding_mode ?
                             NULL : &cm->counts;
      vp9_tile_init(&tile, tile_data->cm, tile_row, tile_col);
      setup_token_decoder(buf->data, data_end, buf->size, &cm->error,
                          &tile_data->bit_reader, pbi->decrypt_cb,
                          pbi->decrypt_state);
      init_macroblockd(cm, &tile_data->xd);
    }
  }

  for (tile_row = 0; tile_row < tile_rows; ++tile_row) {
    TileInfo tile;
    vp9_tile_set_row(&tile, cm, tile_row);
    for (mi_row = tile.mi_row_start; mi_row < tile.mi_row_end;
         mi_row += MI_BLOCK_SIZE) {
      for (tile_col = 0; tile_col < tile_cols; ++tile_col) {
        const int col = pbi->inv_tile_order ?
                        tile_cols - tile_col - 1 : tile_col;
        tile_data = pbi->tile_data + tile_cols * tile_row + col;
        vp9_tile_set_col(&tile, tile_data->cm, col);
        vp9_zero(tile_data->xd.left_context);
        vp9_zero(tile_data->xd.left_seg_context);
        for (mi_col = tile.mi_col_start; mi_col < tile.mi_col_end;
             mi_col += MI_BLOCK_SIZE) {
          decode_partition(pbi, &tile_data->xd, &tile, mi_row,
                           mi_col, &tile_data->bit_reader, BLOCK_64X64);
        }
        pbi->mb.corrupted |= tile_data->xd.corrupted;
        if (pbi->mb.corrupted)
            vpx_internal_error(&cm->error, VPX_CODEC_CORRUPT_FRAME,
                               "Failed to decode tile data");
      }
      // Loopfilter one row.
      if (cm->lf.filter_level && !cm->skip_loop_filter) {
        const int lf_start = mi_row - MI_BLOCK_SIZE;
        LFWorkerData *const lf_data = (LFWorkerData*)pbi->lf_worker.data1;

        // delay the loopfilter by 1 macroblock row.
        if (lf_start < 0) continue;

        // decoding has completed: finish up the loop filter in this thread.
        if (mi_row + MI_BLOCK_SIZE >= cm->mi_rows) continue;

        winterface->sync(&pbi->lf_worker);
        lf_data->start = lf_start;
        lf_data->stop = mi_row;
        if (pbi->max_threads > 1) {
          winterface->launch(&pbi->lf_worker);
        } else {
          winterface->execute(&pbi->lf_worker);
        }
      }
      // After loopfiltering, the last 7 row pixels in each superblock row may
      // still be changed by the longest loopfilter of the next superblock
      // row.
      if (pbi->frame_parallel_decode)
        vp9_frameworker_broadcast(pbi->cur_buf,
                                  mi_row << MI_BLOCK_SIZE_LOG2);
    }
  }

  // Loopfilter remaining rows in the frame.
  if (cm->lf.filter_level && !cm->skip_loop_filter) {
    LFWorkerData *const lf_data = (LFWorkerData*)pbi->lf_worker.data1;
    winterface->sync(&pbi->lf_worker);
    lf_data->start = lf_data->stop;
    lf_data->stop = cm->mi_rows;
    winterface->execute(&pbi->lf_worker);
  }

  // Get last tile data.
  tile_data = pbi->tile_data + tile_cols * tile_rows - 1;

  if (pbi->frame_parallel_decode)
    vp9_frameworker_broadcast(pbi->cur_buf, INT_MAX);
  return vp9_reader_find_end(&tile_data->bit_reader);
}

static int tile_worker_hook(TileWorkerData *const tile_data,
                            const TileInfo *const tile) {
  int mi_row, mi_col;

  if (setjmp(tile_data->error_info.jmp)) {
    tile_data->error_info.setjmp = 0;
    tile_data->xd.corrupted = 1;
    return 0;
  }

  tile_data->error_info.setjmp = 1;
  tile_data->xd.error_info = &tile_data->error_info;

  for (mi_row = tile->mi_row_start; mi_row < tile->mi_row_end;
       mi_row += MI_BLOCK_SIZE) {
    vp9_zero(tile_data->xd.left_context);
    vp9_zero(tile_data->xd.left_seg_context);
    for (mi_col = tile->mi_col_start; mi_col < tile->mi_col_end;
         mi_col += MI_BLOCK_SIZE) {
      decode_partition(tile_data->pbi, &tile_data->xd,
                       tile, mi_row, mi_col, &tile_data->bit_reader,
                       BLOCK_64X64);
    }
  }
  return !tile_data->xd.corrupted;
}

// sorts in descending order
static int compare_tile_buffers(const void *a, const void *b) {
  const TileBuffer *const buf1 = (const TileBuffer*)a;
  const TileBuffer *const buf2 = (const TileBuffer*)b;
  return (int)(buf2->size - buf1->size);
}

static const uint8_t *decode_tiles_mt(VP9Decoder *pbi,
                                      const uint8_t *data,
                                      const uint8_t *data_end) {
  VP9_COMMON *const cm = &pbi->common;
  const VP9WorkerInterface *const winterface = vp9_get_worker_interface();
  const uint8_t *bit_reader_end = NULL;
  const int aligned_mi_cols = mi_cols_aligned_to_sb(cm->mi_cols);
  const int tile_cols = 1 << cm->log2_tile_cols;
  const int tile_rows = 1 << cm->log2_tile_rows;
  const int num_workers = MIN(pbi->max_threads & ~1, tile_cols);
  TileBuffer tile_buffers[1][1 << 6];
  int n;
  int final_worker = -1;

  assert(tile_cols <= (1 << 6));
  assert(tile_rows == 1);
  (void)tile_rows;

  // TODO(jzern): See if we can remove the restriction of passing in max
  // threads to the decoder.
  if (pbi->num_tile_workers == 0) {
    const int num_threads = pbi->max_threads & ~1;
    int i;
    CHECK_MEM_ERROR(cm, pbi->tile_workers,
                    vpx_malloc(num_threads * sizeof(*pbi->tile_workers)));
    // Ensure tile data offsets will be properly aligned. This may fail on
    // platforms without DECLARE_ALIGNED().
    assert((sizeof(*pbi->tile_worker_data) % 16) == 0);
    CHECK_MEM_ERROR(cm, pbi->tile_worker_data,
                    vpx_memalign(32, num_threads *
                                 sizeof(*pbi->tile_worker_data)));
    CHECK_MEM_ERROR(cm, pbi->tile_worker_info,
                    vpx_malloc(num_threads * sizeof(*pbi->tile_worker_info)));
    for (i = 0; i < num_threads; ++i) {
      VP9Worker *const worker = &pbi->tile_workers[i];
      ++pbi->num_tile_workers;

      winterface->init(worker);
      if (i < num_threads - 1 && !winterface->reset(worker)) {
        vpx_internal_error(&cm->error, VPX_CODEC_ERROR,
                           "Tile decoder thread creation failed");
      }
    }
  }

  // Reset tile decoding hook
  for (n = 0; n < num_workers; ++n) {
    VP9Worker *const worker = &pbi->tile_workers[n];
    winterface->sync(worker);
    worker->hook = (VP9WorkerHook)tile_worker_hook;
    worker->data1 = &pbi->tile_worker_data[n];
    worker->data2 = &pbi->tile_worker_info[n];
  }

  // Note: this memset assumes above_context[0], [1] and [2]
  // are allocated as part of the same buffer.
  memset(cm->above_context, 0,
         sizeof(*cm->above_context) * MAX_MB_PLANE * 2 * aligned_mi_cols);
  memset(cm->above_seg_context, 0,
         sizeof(*cm->above_seg_context) * aligned_mi_cols);

  // Load tile data into tile_buffers
  get_tile_buffers(pbi, data, data_end, tile_cols, tile_rows, tile_buffers);

  // Sort the buffers based on size in descending order.
  qsort(tile_buffers[0], tile_cols, sizeof(tile_buffers[0][0]),
        compare_tile_buffers);

  // Rearrange the tile buffers such that per-tile group the largest, and
  // presumably the most difficult, tile will be decoded in the main thread.
  // This should help minimize the number of instances where the main thread is
  // waiting for a worker to complete.
  {
    int group_start = 0;
    while (group_start < tile_cols) {
      const TileBuffer largest = tile_buffers[0][group_start];
      const int group_end = MIN(group_start + num_workers, tile_cols) - 1;
      memmove(tile_buffers[0] + group_start, tile_buffers[0] + group_start + 1,
              (group_end - group_start) * sizeof(tile_buffers[0][0]));
      tile_buffers[0][group_end] = largest;
      group_start = group_end + 1;
    }
  }

  // Initialize thread frame counts.
  if (!cm->frame_parallel_decoding_mode) {
    int i;

    for (i = 0; i < num_workers; ++i) {
      TileWorkerData *const tile_data =
          (TileWorkerData*)pbi->tile_workers[i].data1;
      vp9_zero(tile_data->counts);
    }
  }

  n = 0;
  while (n < tile_cols) {
    int i;
    for (i = 0; i < num_workers && n < tile_cols; ++i) {
      VP9Worker *const worker = &pbi->tile_workers[i];
      TileWorkerData *const tile_data = (TileWorkerData*)worker->data1;
      TileInfo *const tile = (TileInfo*)worker->data2;
      TileBuffer *const buf = &tile_buffers[0][n];

      tile_data->pbi = pbi;
      tile_data->xd = pbi->mb;
      tile_data->xd.corrupted = 0;
      tile_data->xd.counts = cm->frame_parallel_decoding_mode ?
                             0 : &tile_data->counts;
      vp9_tile_init(tile, cm, 0, buf->col);
      setup_token_decoder(buf->data, data_end, buf->size, &cm->error,
                          &tile_data->bit_reader, pbi->decrypt_cb,
                          pbi->decrypt_state);
      init_macroblockd(cm, &tile_data->xd);

      worker->had_error = 0;
      if (i == num_workers - 1 || n == tile_cols - 1) {
        winterface->execute(worker);
      } else {
        winterface->launch(worker);
      }

      if (buf->col == tile_cols - 1) {
        final_worker = i;
      }

      ++n;
    }

    for (; i > 0; --i) {
      VP9Worker *const worker = &pbi->tile_workers[i - 1];
      // TODO(jzern): The tile may have specific error data associated with
      // its vpx_internal_error_info which could be propagated to the main info
      // in cm. Additionally once the threads have been synced and an error is
      // detected, there's no point in continuing to decode tiles.
      pbi->mb.corrupted |= !winterface->sync(worker);
    }
    if (final_worker > -1) {
      TileWorkerData *const tile_data =
          (TileWorkerData*)pbi->tile_workers[final_worker].data1;
      bit_reader_end = vp9_reader_find_end(&tile_data->bit_reader);
      final_worker = -1;
    }

    // Accumulate thread frame counts.
    if (n >= tile_cols && !cm->frame_parallel_decoding_mode) {
      for (i = 0; i < num_workers; ++i) {
        TileWorkerData *const tile_data =
            (TileWorkerData*)pbi->tile_workers[i].data1;
        vp9_accumulate_frame_counts(cm, &tile_data->counts, 1);
      }
    }
  }

  return bit_reader_end;
}

static void error_handler(void *data) {
  VP9_COMMON *const cm = (VP9_COMMON *)data;
  vpx_internal_error(&cm->error, VPX_CODEC_CORRUPT_FRAME, "Truncated packet");
}

static void read_bitdepth_colorspace_sampling(
    VP9_COMMON *cm, struct vp9_read_bit_buffer *rb) {
  if (cm->profile >= PROFILE_2) {
    cm->bit_depth = vp9_rb_read_bit(rb) ? VPX_BITS_12 : VPX_BITS_10;
#if CONFIG_VP9_HIGHBITDEPTH
    cm->use_highbitdepth = 1;
#endif
  } else {
    cm->bit_depth = VPX_BITS_8;
#if CONFIG_VP9_HIGHBITDEPTH
    cm->use_highbitdepth = 0;
#endif
  }
  cm->color_space = vp9_rb_read_literal(rb, 3);
  if (cm->color_space != VPX_CS_SRGB) {
    vp9_rb_read_bit(rb);  // [16,235] (including xvycc) vs [0,255] range
    if (cm->profile == PROFILE_1 || cm->profile == PROFILE_3) {
      cm->subsampling_x = vp9_rb_read_bit(rb);
      cm->subsampling_y = vp9_rb_read_bit(rb);
      if (cm->subsampling_x == 1 && cm->subsampling_y == 1)
        vpx_internal_error(&cm->error, VPX_CODEC_UNSUP_BITSTREAM,
                           "4:2:0 color not supported in profile 1 or 3");
      if (vp9_rb_read_bit(rb))
        vpx_internal_error(&cm->error, VPX_CODEC_UNSUP_BITSTREAM,
                           "Reserved bit set");
    } else {
      cm->subsampling_y = cm->subsampling_x = 1;
    }
  } else {
    if (cm->profile == PROFILE_1 || cm->profile == PROFILE_3) {
      // Note if colorspace is SRGB then 4:4:4 chroma sampling is assumed.
      // 4:2:2 or 4:4:0 chroma sampling is not allowed.
      cm->subsampling_y = cm->subsampling_x = 0;
      if (vp9_rb_read_bit(rb))
        vpx_internal_error(&cm->error, VPX_CODEC_UNSUP_BITSTREAM,
                           "Reserved bit set");
    } else {
      vpx_internal_error(&cm->error, VPX_CODEC_UNSUP_BITSTREAM,
                         "4:4:4 color not supported in profile 0 or 2");
    }
  }
}

static size_t read_uncompressed_header(VP9Decoder *pbi,
                                       struct vp9_read_bit_buffer *rb) {
  VP9_COMMON *const cm = &pbi->common;
  BufferPool *const pool = cm->buffer_pool;
  RefCntBuffer *const frame_bufs = pool->frame_bufs;
  int i, mask, ref_index = 0;
  size_t sz;

  cm->last_frame_type = cm->frame_type;
  cm->last_intra_only = cm->intra_only;

  if (vp9_rb_read_literal(rb, 2) != VP9_FRAME_MARKER)
      vpx_internal_error(&cm->error, VPX_CODEC_UNSUP_BITSTREAM,
                         "Invalid frame marker");

  cm->profile = vp9_read_profile(rb);

  if (cm->profile >= MAX_PROFILES)
    vpx_internal_error(&cm->error, VPX_CODEC_UNSUP_BITSTREAM,
                       "Unsupported bitstream profile");

  cm->show_existing_frame = vp9_rb_read_bit(rb);
  if (cm->show_existing_frame) {
    // Show an existing frame directly.
    const int frame_to_show = cm->ref_frame_map[vp9_rb_read_literal(rb, 3)];
    lock_buffer_pool(pool);
    if (frame_to_show < 0 || frame_bufs[frame_to_show].ref_count < 1) {
      unlock_buffer_pool(pool);
      vpx_internal_error(&cm->error, VPX_CODEC_UNSUP_BITSTREAM,
                         "Buffer %d does not contain a decoded frame",
                         frame_to_show);
    }

    ref_cnt_fb(frame_bufs, &cm->new_fb_idx, frame_to_show);
    unlock_buffer_pool(pool);
    pbi->refresh_frame_flags = 0;
    cm->lf.filter_level = 0;
    cm->show_frame = 1;

    if (pbi->frame_parallel_decode) {
      for (i = 0; i < REF_FRAMES; ++i)
        cm->next_ref_frame_map[i] = cm->ref_frame_map[i];
    }
    return 0;
  }

  cm->frame_type = (FRAME_TYPE) vp9_rb_read_bit(rb);
  cm->show_frame = vp9_rb_read_bit(rb);
  cm->error_resilient_mode = vp9_rb_read_bit(rb);

  if (cm->frame_type == KEY_FRAME) {
    if (!vp9_read_sync_code(rb))
      vpx_internal_error(&cm->error, VPX_CODEC_UNSUP_BITSTREAM,
                         "Invalid frame sync code");

    read_bitdepth_colorspace_sampling(cm, rb);
    pbi->refresh_frame_flags = (1 << REF_FRAMES) - 1;

    for (i = 0; i < REFS_PER_FRAME; ++i) {
      cm->frame_refs[i].idx = INVALID_IDX;
      cm->frame_refs[i].buf = NULL;
    }

    setup_frame_size(cm, rb);
    if (pbi->need_resync) {
      memset(&cm->ref_frame_map, -1, sizeof(cm->ref_frame_map));
      pbi->need_resync = 0;
    }
  } else {
    cm->intra_only = cm->show_frame ? 0 : vp9_rb_read_bit(rb);

    cm->reset_frame_context = cm->error_resilient_mode ?
        0 : vp9_rb_read_literal(rb, 2);

    if (cm->intra_only) {
      if (!vp9_read_sync_code(rb))
        vpx_internal_error(&cm->error, VPX_CODEC_UNSUP_BITSTREAM,
                           "Invalid frame sync code");
      if (cm->profile > PROFILE_0) {
        read_bitdepth_colorspace_sampling(cm, rb);
      } else {
        // NOTE: The intra-only frame header does not include the specification
        // of either the color format or color sub-sampling in profile 0. VP9
        // specifies that the default color format should be YUV 4:2:0 in this
        // case (normative).
        cm->color_space = VPX_CS_BT_601;
        cm->subsampling_y = cm->subsampling_x = 1;
        cm->bit_depth = VPX_BITS_8;
#if CONFIG_VP9_HIGHBITDEPTH
        cm->use_highbitdepth = 0;
#endif
      }

      pbi->refresh_frame_flags = vp9_rb_read_literal(rb, REF_FRAMES);
      setup_frame_size(cm, rb);
      if (pbi->need_resync) {
        memset(&cm->ref_frame_map, -1, sizeof(cm->ref_frame_map));
        pbi->need_resync = 0;
      }
    } else if (pbi->need_resync != 1) {  /* Skip if need resync */
      pbi->refresh_frame_flags = vp9_rb_read_literal(rb, REF_FRAMES);
      for (i = 0; i < REFS_PER_FRAME; ++i) {
        const int ref = vp9_rb_read_literal(rb, REF_FRAMES_LOG2);
        const int idx = cm->ref_frame_map[ref];
        RefBuffer *const ref_frame = &cm->frame_refs[i];
        ref_frame->idx = idx;
        ref_frame->buf = &frame_bufs[idx].buf;
        cm->ref_frame_sign_bias[LAST_FRAME + i] = vp9_rb_read_bit(rb);
      }

      setup_frame_size_with_refs(cm, rb);

      cm->allow_high_precision_mv = vp9_rb_read_bit(rb);
      cm->interp_filter = read_interp_filter(rb);

      for (i = 0; i < REFS_PER_FRAME; ++i) {
        RefBuffer *const ref_buf = &cm->frame_refs[i];
#if CONFIG_VP9_HIGHBITDEPTH
        vp9_setup_scale_factors_for_frame(&ref_buf->sf,
                                          ref_buf->buf->y_crop_width,
                                          ref_buf->buf->y_crop_height,
                                          cm->width, cm->height,
                                          cm->use_highbitdepth);
#else
        vp9_setup_scale_factors_for_frame(&ref_buf->sf,
                                          ref_buf->buf->y_crop_width,
                                          ref_buf->buf->y_crop_height,
                                          cm->width, cm->height);
#endif
      }
    }
  }
#if CONFIG_VP9_HIGHBITDEPTH
  get_frame_new_buffer(cm)->bit_depth = cm->bit_depth;
#endif
  get_frame_new_buffer(cm)->color_space = cm->color_space;

  if (pbi->need_resync) {
    vpx_internal_error(&cm->error, VPX_CODEC_CORRUPT_FRAME,
                       "Keyframe / intra-only frame required to reset decoder"
                       " state");
  }

  if (!cm->error_resilient_mode) {
    cm->refresh_frame_context = vp9_rb_read_bit(rb);
    cm->frame_parallel_decoding_mode = vp9_rb_read_bit(rb);
  } else {
    cm->refresh_frame_context = 0;
    cm->frame_parallel_decoding_mode = 1;
  }

  // This flag will be overridden by the call to vp9_setup_past_independence
  // below, forcing the use of context 0 for those frame types.
  cm->frame_context_idx = vp9_rb_read_literal(rb, FRAME_CONTEXTS_LOG2);

  // Generate next_ref_frame_map.
  lock_buffer_pool(pool);
  for (mask = pbi->refresh_frame_flags; mask; mask >>= 1) {
    if (mask & 1) {
      cm->next_ref_frame_map[ref_index] = cm->new_fb_idx;
      ++frame_bufs[cm->new_fb_idx].ref_count;
    } else {
      cm->next_ref_frame_map[ref_index] = cm->ref_frame_map[ref_index];
    }
    // Current thread holds the reference frame.
    if (cm->ref_frame_map[ref_index] >= 0)
      ++frame_bufs[cm->ref_frame_map[ref_index]].ref_count;
    ++ref_index;
  }

  for (; ref_index < REF_FRAMES; ++ref_index) {
    cm->next_ref_frame_map[ref_index] = cm->ref_frame_map[ref_index];
    // Current thread holds the reference frame.
    if (cm->ref_frame_map[ref_index] >= 0)
      ++frame_bufs[cm->ref_frame_map[ref_index]].ref_count;
  }
  unlock_buffer_pool(pool);
  pbi->hold_ref_buf = 1;

  if (frame_is_intra_only(cm) || cm->error_resilient_mode)
    vp9_setup_past_independence(cm);

  setup_loopfilter(&cm->lf, rb);
  setup_quantization(cm, &pbi->mb, rb);
  setup_segmentation(&cm->seg, rb);
  setup_segmentation_dequant(cm);

  setup_tile_info(cm, rb);
  sz = vp9_rb_read_literal(rb, 16);

  if (sz == 0)
    vpx_internal_error(&cm->error, VPX_CODEC_CORRUPT_FRAME,
                       "Invalid header size");

  return sz;
}

static int read_compressed_header(VP9Decoder *pbi, const uint8_t *data,
                                  size_t partition_size) {
  VP9_COMMON *const cm = &pbi->common;
  MACROBLOCKD *const xd = &pbi->mb;
  FRAME_CONTEXT *const fc = cm->fc;
  vp9_reader r;
  int k;

  if (vp9_reader_init(&r, data, partition_size, pbi->decrypt_cb,
                      pbi->decrypt_state))
    vpx_internal_error(&cm->error, VPX_CODEC_MEM_ERROR,
                       "Failed to allocate bool decoder 0");

  cm->tx_mode = xd->lossless ? ONLY_4X4 : read_tx_mode(&r);
  if (cm->tx_mode == TX_MODE_SELECT)
    read_tx_mode_probs(&fc->tx_probs, &r);
  read_coef_probs(fc, cm->tx_mode, &r);

  for (k = 0; k < SKIP_CONTEXTS; ++k)
    vp9_diff_update_prob(&r, &fc->skip_probs[k]);

  if (!frame_is_intra_only(cm)) {
    nmv_context *const nmvc = &fc->nmvc;
    int i, j;

    read_inter_mode_probs(fc, &r);

    if (cm->interp_filter == SWITCHABLE)
      read_switchable_interp_probs(fc, &r);

    for (i = 0; i < INTRA_INTER_CONTEXTS; i++)
      vp9_diff_update_prob(&r, &fc->intra_inter_prob[i]);

    cm->reference_mode = read_frame_reference_mode(cm, &r);
    if (cm->reference_mode != SINGLE_REFERENCE)
      setup_compound_reference_mode(cm);
    read_frame_reference_mode_probs(cm, &r);

    for (j = 0; j < BLOCK_SIZE_GROUPS; j++)
      for (i = 0; i < INTRA_MODES - 1; ++i)
        vp9_diff_update_prob(&r, &fc->y_mode_prob[j][i]);

    for (j = 0; j < PARTITION_CONTEXTS; ++j)
      for (i = 0; i < PARTITION_TYPES - 1; ++i)
        vp9_diff_update_prob(&r, &fc->partition_prob[j][i]);

    read_mv_probs(nmvc, cm->allow_high_precision_mv, &r);
  }

  return vp9_reader_has_error(&r);
}

#ifdef NDEBUG
#define debug_check_frame_counts(cm) (void)0
#else  // !NDEBUG
// Counts should only be incremented when frame_parallel_decoding_mode and
// error_resilient_mode are disabled.
static void debug_check_frame_counts(const VP9_COMMON *const cm) {
  FRAME_COUNTS zero_counts;
  vp9_zero(zero_counts);
  assert(cm->frame_parallel_decoding_mode || cm->error_resilient_mode);
  assert(!memcmp(cm->counts.y_mode, zero_counts.y_mode,
                 sizeof(cm->counts.y_mode)));
  assert(!memcmp(cm->counts.uv_mode, zero_counts.uv_mode,
                 sizeof(cm->counts.uv_mode)));
  assert(!memcmp(cm->counts.partition, zero_counts.partition,
                 sizeof(cm->counts.partition)));
  assert(!memcmp(cm->counts.coef, zero_counts.coef,
                 sizeof(cm->counts.coef)));
  assert(!memcmp(cm->counts.eob_branch, zero_counts.eob_branch,
                 sizeof(cm->counts.eob_branch)));
  assert(!memcmp(cm->counts.switchable_interp, zero_counts.switchable_interp,
                 sizeof(cm->counts.switchable_interp)));
  assert(!memcmp(cm->counts.inter_mode, zero_counts.inter_mode,
                 sizeof(cm->counts.inter_mode)));
  assert(!memcmp(cm->counts.intra_inter, zero_counts.intra_inter,
                 sizeof(cm->counts.intra_inter)));
  assert(!memcmp(cm->counts.comp_inter, zero_counts.comp_inter,
                 sizeof(cm->counts.comp_inter)));
  assert(!memcmp(cm->counts.single_ref, zero_counts.single_ref,
                 sizeof(cm->counts.single_ref)));
  assert(!memcmp(cm->counts.comp_ref, zero_counts.comp_ref,
                 sizeof(cm->counts.comp_ref)));
  assert(!memcmp(&cm->counts.tx, &zero_counts.tx, sizeof(cm->counts.tx)));
  assert(!memcmp(cm->counts.skip, zero_counts.skip, sizeof(cm->counts.skip)));
  assert(!memcmp(&cm->counts.mv, &zero_counts.mv, sizeof(cm->counts.mv)));
}
#endif  // NDEBUG

static struct vp9_read_bit_buffer *init_read_bit_buffer(
    VP9Decoder *pbi,
    struct vp9_read_bit_buffer *rb,
    const uint8_t *data,
    const uint8_t *data_end,
    uint8_t clear_data[MAX_VP9_HEADER_SIZE]) {
  rb->bit_offset = 0;
  rb->error_handler = error_handler;
  rb->error_handler_data = &pbi->common;
  if (pbi->decrypt_cb) {
    const int n = (int)MIN(MAX_VP9_HEADER_SIZE, data_end - data);
    pbi->decrypt_cb(pbi->decrypt_state, data, clear_data, n);
    rb->bit_buffer = clear_data;
    rb->bit_buffer_end = clear_data + n;
  } else {
    rb->bit_buffer = data;
    rb->bit_buffer_end = data_end;
  }
  return rb;
}

//------------------------------------------------------------------------------

int vp9_read_sync_code(struct vp9_read_bit_buffer *const rb) {
  return vp9_rb_read_literal(rb, 8) == VP9_SYNC_CODE_0 &&
         vp9_rb_read_literal(rb, 8) == VP9_SYNC_CODE_1 &&
         vp9_rb_read_literal(rb, 8) == VP9_SYNC_CODE_2;
}

void vp9_read_frame_size(struct vp9_read_bit_buffer *rb,
                         int *width, int *height) {
  *width = vp9_rb_read_literal(rb, 16) + 1;
  *height = vp9_rb_read_literal(rb, 16) + 1;
}

BITSTREAM_PROFILE vp9_read_profile(struct vp9_read_bit_buffer *rb) {
  int profile = vp9_rb_read_bit(rb);
  profile |= vp9_rb_read_bit(rb) << 1;
  if (profile > 2)
    profile += vp9_rb_read_bit(rb);
  return (BITSTREAM_PROFILE) profile;
}

void vp9_decode_frame(VP9Decoder *pbi,
                      const uint8_t *data, const uint8_t *data_end,
                      const uint8_t **p_data_end) {
  VP9_COMMON *const cm = &pbi->common;
  MACROBLOCKD *const xd = &pbi->mb;
  struct vp9_read_bit_buffer rb;
  int context_updated = 0;
  uint8_t clear_data[MAX_VP9_HEADER_SIZE];
  const size_t first_partition_size = read_uncompressed_header(pbi,
      init_read_bit_buffer(pbi, &rb, data, data_end, clear_data));
  const int tile_rows = 1 << cm->log2_tile_rows;
  const int tile_cols = 1 << cm->log2_tile_cols;
  YV12_BUFFER_CONFIG *const new_fb = get_frame_new_buffer(cm);
  xd->cur_buf = new_fb;

  if (!first_partition_size) {
    // showing a frame directly
    *p_data_end = data + (cm->profile <= PROFILE_2 ? 1 : 2);
    return;
  }

  data += vp9_rb_bytes_read(&rb);
  if (!read_is_valid(data, first_partition_size, data_end))
    vpx_internal_error(&cm->error, VPX_CODEC_CORRUPT_FRAME,
                       "Truncated packet or corrupt header length");

  cm->use_prev_frame_mvs = !cm->error_resilient_mode &&
                           cm->width == cm->last_width &&
                           cm->height == cm->last_height &&
                           !cm->last_intra_only &&
                           cm->last_show_frame &&
                           (cm->last_frame_type != KEY_FRAME);

  vp9_setup_block_planes(xd, cm->subsampling_x, cm->subsampling_y);

  *cm->fc = cm->frame_contexts[cm->frame_context_idx];
  if (!cm->fc->initialized)
    vpx_internal_error(&cm->error, VPX_CODEC_CORRUPT_FRAME,
                       "Uninitialized entropy context.");

  vp9_zero(cm->counts);

  xd->corrupted = 0;
  new_fb->corrupted = read_compressed_header(pbi, data, first_partition_size);
  if (new_fb->corrupted)
    vpx_internal_error(&cm->error, VPX_CODEC_CORRUPT_FRAME,
                       "Decode failed. Frame data header is corrupted.");

  if (cm->lf.filter_level && !cm->skip_loop_filter) {
    vp9_loop_filter_frame_init(cm, cm->lf.filter_level);
  }

  // If encoded in frame parallel mode, frame context is ready after decoding
  // the frame header.
  if (pbi->frame_parallel_decode && cm->frame_parallel_decoding_mode) {
    VP9Worker *const worker = pbi->frame_worker_owner;
    FrameWorkerData *const frame_worker_data = worker->data1;
    if (cm->refresh_frame_context) {
      context_updated = 1;
      cm->frame_contexts[cm->frame_context_idx] = *cm->fc;
    }
    vp9_frameworker_lock_stats(worker);
    pbi->cur_buf->row = -1;
    pbi->cur_buf->col = -1;
    frame_worker_data->frame_context_ready = 1;
    // Signal the main thread that context is ready.
    vp9_frameworker_signal_stats(worker);
    vp9_frameworker_unlock_stats(worker);
  }

  if (pbi->max_threads > 1 && tile_rows == 1 && tile_cols > 1) {
    // Multi-threaded tile decoder
    *p_data_end = decode_tiles_mt(pbi, data + first_partition_size, data_end);
    if (!xd->corrupted) {
      if (!cm->skip_loop_filter) {
        // If multiple threads are used to decode tiles, then we use those
        // threads to do parallel loopfiltering.
        vp9_loop_filter_frame_mt(new_fb, cm, pbi->mb.plane,
                                 cm->lf.filter_level, 0, 0, pbi->tile_workers,
                                 pbi->num_tile_workers, &pbi->lf_row_sync);
      }
    } else {
      vpx_internal_error(&cm->error, VPX_CODEC_CORRUPT_FRAME,
                         "Decode failed. Frame data is corrupted.");

    }
  } else {
    *p_data_end = decode_tiles(pbi, data + first_partition_size, data_end);
  }

  if (!xd->corrupted) {
    if (!cm->error_resilient_mode && !cm->frame_parallel_decoding_mode) {
      vp9_adapt_coef_probs(cm);

      if (!frame_is_intra_only(cm)) {
        vp9_adapt_mode_probs(cm);
        vp9_adapt_mv_probs(cm, cm->allow_high_precision_mv);
      }
    } else {
      debug_check_frame_counts(cm);
    }
  } else {
    vpx_internal_error(&cm->error, VPX_CODEC_CORRUPT_FRAME,
                       "Decode failed. Frame data is corrupted.");
  }

  // Non frame parallel update frame context here.
  if (cm->refresh_frame_context && !context_updated)
    cm->frame_contexts[cm->frame_context_idx] = *cm->fc;
}<|MERGE_RESOLUTION|>--- conflicted
+++ resolved
@@ -389,7 +389,6 @@
   } while (--b_h);
 }
 
-<<<<<<< HEAD
 #if CONFIG_VP9_HIGHBITDEPTH
 static void high_build_mc_border(const uint8_t *src8, int src_stride,
                                  uint16_t *dst, int dst_stride,
@@ -398,27 +397,6 @@
   // Get a pointer to the start of the real data for this row.
   const uint16_t *src = CONVERT_TO_SHORTPTR(src8);
   const uint16_t *ref_row = src - x - y * src_stride;
-=======
-static PARTITION_TYPE read_partition(VP9_COMMON *cm, MACROBLOCKD *xd,
-                                     int hbs,
-                                     int mi_row, int mi_col, BLOCK_SIZE bsize,
-                                     vp9_reader *r) {
-  const int ctx = partition_plane_context(xd, mi_row, mi_col, bsize);
-  const vp9_prob *const probs = get_partition_probs(xd, ctx);
-  const int has_rows = (mi_row + hbs) < cm->mi_rows;
-  const int has_cols = (mi_col + hbs) < cm->mi_cols;
-  FRAME_COUNTS *counts = xd->counts;
-  PARTITION_TYPE p;
-
-  if (has_rows && has_cols)
-    p = (PARTITION_TYPE)vp9_read_tree(r, vp9_partition_tree, probs);
-  else if (!has_rows && has_cols)
-    p = vp9_read(r, probs[1]) ? PARTITION_SPLIT : PARTITION_HORZ;
-  else if (has_rows && !has_cols)
-    p = vp9_read(r, probs[2]) ? PARTITION_SPLIT : PARTITION_VERT;
-  else
-    p = PARTITION_SPLIT;
->>>>>>> b2658ec3
 
   if (y >= h)
     ref_row += (h - 1) * src_stride;
@@ -798,7 +776,7 @@
                                      int mi_row, int mi_col, BLOCK_SIZE bsize,
                                      vp9_reader *r) {
   const int ctx = partition_plane_context(xd, mi_row, mi_col, bsize);
-  const vp9_prob *const probs = get_partition_probs(cm, ctx);
+  const vp9_prob *const probs = get_partition_probs(xd, ctx);
   const int has_rows = (mi_row + hbs) < cm->mi_rows;
   const int has_cols = (mi_col + hbs) < cm->mi_cols;
   FRAME_COUNTS *counts = xd->counts;
