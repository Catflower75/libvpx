/*
 *  Copyright (c) 2010 The WebM project authors. All Rights Reserved.
 *
 *  Use of this source code is governed by a BSD-style license
 *  that can be found in the LICENSE file in the root of the source
 *  tree. An additional intellectual property rights grant can be found
 *  in the file PATENTS.  All contributing project authors may
 *  be found in the AUTHORS file in the root of the source tree.
 */


#include "vp9_rtcd.h"
#include "vp9/decoder/vp9_dequantize.h"
#include "vpx_mem/vpx_mem.h"
#include "vp9/decoder/vp9_onyxd_int.h"
<<<<<<< HEAD
#include "vp9/common/vp9_common.h"

=======
>>>>>>> bdca030c
static void add_residual(const int16_t *diff, const uint8_t *pred, int pitch,
                         uint8_t *dest, int stride, int width, int height) {
  int r, c;

  for (r = 0; r < height; r++) {
    for (c = 0; c < width; c++) {
      dest[c] = clip_pixel(diff[c] + pred[c]);
    }

    dest += stride;
    diff += width;
    pred += pitch;
  }
}

static void add_constant_residual(const int16_t diff, const uint8_t *pred,
                                  int pitch, uint8_t *dest, int stride,
                                  int width, int height) {
  int r, c;

  for (r = 0; r < height; r++) {
    for (c = 0; c < width; c++) {
      dest[c] = clip_pixel(diff + pred[c]);
    }

    dest += stride;
    pred += pitch;
  }
}

void vp9_dequantize_b_c(BLOCKD *d) {

  int i;
  int16_t *DQ  = d->dqcoeff;
  const int16_t *Q   = d->qcoeff;
  const int16_t *DQC = d->dequant;

  for (i = 0; i < 16; i++) {
    DQ[i] = Q[i] * DQC[i];
  }
}


void vp9_ht_dequant_idct_add_c(TX_TYPE tx_type, int16_t *input,
                               const int16_t *dq,
                               uint8_t *pred, uint8_t *dest,
                               int pitch, int stride, uint16_t eobs) {
  int16_t output[16];
  int16_t *diff_ptr = output;
  int i;

  for (i = 0; i < 16; i++) {
    input[i] = dq[i] * input[i];
  }

  vp9_ihtllm(input, output, 4 << 1, tx_type, 4, eobs);

  vpx_memset(input, 0, 32);

  add_residual(diff_ptr, pred, pitch, dest, stride, 4, 4);
}

void vp9_ht_dequant_idct_add_8x8_c(TX_TYPE tx_type, int16_t *input,
                                   const int16_t *dq,
                                   uint8_t *pred, uint8_t *dest,
                                   int pitch, int stride, uint16_t eobs) {
  int16_t output[64];
  int16_t *diff_ptr = output;
  int i;
  if (eobs == 0) {
    /* All 0 DCT coefficient */
    vp9_copy_mem8x8(pred, pitch, dest, stride);
  } else if (eobs > 0) {
    input[0] = dq[0] * input[0];
    for (i = 1; i < 64; i++) {
      input[i] = dq[1] * input[i];
    }

    vp9_ihtllm(input, output, 16, tx_type, 8, eobs);

    vpx_memset(input, 0, 128);

    add_residual(diff_ptr, pred, pitch, dest, stride, 8, 8);
  }
}

void vp9_dequant_idct_add_c(int16_t *input, const int16_t *dq, uint8_t *pred,
                            uint8_t *dest, int pitch, int stride) {
  int16_t output[16];
  int16_t *diff_ptr = output;
  int i;

  for (i = 0; i < 16; i++) {
    input[i] = dq[i] * input[i];
  }

  /* the idct halves ( >> 1) the pitch */
  vp9_short_idct4x4llm_c(input, output, 4 << 1);

  vpx_memset(input, 0, 32);

  add_residual(diff_ptr, pred, pitch, dest, stride, 4, 4);
}

void vp9_dequant_dc_idct_add_c(int16_t *input, const int16_t *dq, uint8_t *pred,
                               uint8_t *dest, int pitch, int stride, int Dc) {
  int i;
  int16_t output[16];
  int16_t *diff_ptr = output;

  input[0] = (int16_t)Dc;

  for (i = 1; i < 16; i++) {
    input[i] = dq[i] * input[i];
  }

  /* the idct halves ( >> 1) the pitch */
  vp9_short_idct4x4llm_c(input, output, 4 << 1);

  vpx_memset(input, 0, 32);

  add_residual(diff_ptr, pred, pitch, dest, stride, 4, 4);
}

#if CONFIG_LOSSLESS
void vp9_dequant_idct_add_lossless_c(int16_t *input, const int16_t *dq,
                                     uint8_t *pred, uint8_t *dest,
                                     int pitch, int stride) {
  int16_t output[16];
  int16_t *diff_ptr = output;
  int i;

  for (i = 0; i < 16; i++) {
    input[i] = dq[i] * input[i];
  }

  vp9_short_inv_walsh4x4_x8_c(input, output, 4 << 1);

  vpx_memset(input, 0, 32);

  add_residual(diff_ptr, pred, pitch, dest, stride, 4, 4);
}

void vp9_dequant_dc_idct_add_lossless_c(int16_t *input, const int16_t *dq,
                                        uint8_t *pred,
                                        uint8_t *dest,
                                        int pitch, int stride, int dc) {
  int i;
  int16_t output[16];
  int16_t *diff_ptr = output;

  input[0] = (int16_t)dc;

  for (i = 1; i < 16; i++) {
    input[i] = dq[i] * input[i];
  }

  vp9_short_inv_walsh4x4_x8_c(input, output, 4 << 1);
  vpx_memset(input, 0, 32);

  add_residual(diff_ptr, pred, pitch, dest, stride, 4, 4);
}
#endif

void vp9_dequantize_b_2x2_c(BLOCKD *d) {
  int i;
  int16_t *DQ  = d->dqcoeff;
  const int16_t *Q   = d->qcoeff;
  const int16_t *DQC = d->dequant;

  for (i = 0; i < 16; i++) {
    DQ[i] = (int16_t)((Q[i] * DQC[i]));
  }
}

void vp9_dequant_idct_add_8x8_c(int16_t *input, const int16_t *dq,
                                uint8_t *pred, uint8_t *dest, int pitch,
                                int stride, int dc, int eob) {
  int16_t output[64];
  int16_t *diff_ptr = output;
  int i;

  /* If dc is 1, then input[0] is the reconstructed value, do not need
   * dequantization. Also, when dc is 1, dc is counted in eobs, namely eobs >=1.
   */
  if (!dc)
    input[0] *= dq[0];

  /* The calculation can be simplified if there are not many non-zero dct
   * coefficients. Use eobs to decide what to do.
   * TODO(yunqingwang): "eobs = 1" case is also handled in vp9_short_idct8x8_c.
   * Combine that with code here.
   */
  if (eob == 0) {
    /* All 0 DCT coefficient */
    vp9_copy_mem8x8(pred, pitch, dest, stride);
  } else if (eob == 1) {
    /* DC only DCT coefficient. */
    int16_t out;

    /* Note: the idct1 will need to be modified accordingly whenever
     * vp9_short_idct8x8_c() is modified. */
    out = (input[0] + 1 + (input[0] < 0)) >> 2;
    out = out << 3;
    out = (out + 32) >> 7;

    input[0] = 0;

    add_constant_residual(out, pred, pitch, dest, stride, 8, 8);
  } else if (eob <= 10) {
    input[1] = input[1] * dq[1];
    input[2] = input[2] * dq[1];
    input[3] = input[3] * dq[1];
    input[8] = input[8] * dq[1];
    input[9] = input[9] * dq[1];
    input[10] = input[10] * dq[1];
    input[16] = input[16] * dq[1];
    input[17] = input[17] * dq[1];
    input[24] = input[24] * dq[1];

    vp9_short_idct10_8x8_c(input, output, 16);

    input[0] = input[1] = input[2] = input[3] = 0;
    input[8] = input[9] = input[10] = 0;
    input[16] = input[17] = 0;
    input[24] = 0;

    add_residual(diff_ptr, pred, pitch, dest, stride, 8, 8);
  } else {
    // recover quantizer for 4 4x4 blocks
    for (i = 1; i < 64; i++) {
      input[i] = input[i] * dq[1];
    }
    // the idct halves ( >> 1) the pitch
    vp9_short_idct8x8_c(input, output, 16);

    vpx_memset(input, 0, 128);

    add_residual(diff_ptr, pred, pitch, dest, stride, 8, 8);

  }
}

void vp9_ht_dequant_idct_add_16x16_c(TX_TYPE tx_type, int16_t *input,
                                     const int16_t *dq, uint8_t *pred,
                                     uint8_t *dest, int pitch, int stride,
                                     uint16_t eobs) {
  int16_t output[256];
  int16_t *diff_ptr = output;
  int i;
  if (eobs == 0) {
    /* All 0 DCT coefficient */
    vp9_copy_mem16x16(pred, pitch, dest, stride);
  } else if (eobs > 0) {
    input[0]= input[0] * dq[0];

    // recover quantizer for 4 4x4 blocks
    for (i = 1; i < 256; i++)
      input[i] = input[i] * dq[1];

    // inverse hybrid transform
    vp9_ihtllm(input, output, 32, tx_type, 16, eobs);

    // the idct halves ( >> 1) the pitch
    // vp9_short_idct16x16_c(input, output, 32);

    vpx_memset(input, 0, 512);

    add_residual(diff_ptr, pred, pitch, dest, stride, 16, 16);
  }
}

void vp9_dequant_idct_add_16x16_c(int16_t *input, const int16_t *dq,
                                  uint8_t *pred, uint8_t *dest, int pitch,
                                  int stride, int eob) {
  int16_t output[256];
  int16_t *diff_ptr = output;
  int i;

  /* The calculation can be simplified if there are not many non-zero dct
   * coefficients. Use eobs to separate different cases. */
  if (eob == 0) {
    /* All 0 DCT coefficient */
    vp9_copy_mem16x16(pred, pitch, dest, stride);
  } else if (eob == 1) {
    /* DC only DCT coefficient. */
    int16_t out;

    /* Note: the idct1 will need to be modified accordingly whenever
     * vp9_short_idct16x16_c() is modified. */
    out = (input[0] * dq[0] + 2) >> 2;
    out = (out + 2) >> 2;
    out = (out + 4) >> 3;

    input[0] = 0;

    add_constant_residual(out, pred, pitch, dest, stride, 16, 16);
  } else if (eob <= 10) {
    input[0]= input[0] * dq[0];
    input[1] = input[1] * dq[1];
    input[2] = input[2] * dq[1];
    input[3] = input[3] * dq[1];
    input[16] = input[16] * dq[1];
    input[17] = input[17] * dq[1];
    input[18] = input[18] * dq[1];
    input[32] = input[32] * dq[1];
    input[33] = input[33] * dq[1];
    input[48] = input[48] * dq[1];

    // the idct halves ( >> 1) the pitch
    vp9_short_idct10_16x16_c(input, output, 32);

    input[0] = input[1] = input[2] = input[3] = 0;
    input[16] = input[17] = input[18] = 0;
    input[32] = input[33] = 0;
    input[48] = 0;

    add_residual(diff_ptr, pred, pitch, dest, stride, 16, 16);
  } else {
    input[0]= input[0] * dq[0];

    // recover quantizer for 4 4x4 blocks
    for (i = 1; i < 256; i++)
      input[i] = input[i] * dq[1];

    // the idct halves ( >> 1) the pitch
    vp9_short_idct16x16_c(input, output, 32);

    vpx_memset(input, 0, 512);

    add_residual(diff_ptr, pred, pitch, dest, stride, 16, 16);
  }
}

#if CONFIG_TX32X32 && CONFIG_SUPERBLOCKS
void vp9_dequant_idct_add_32x32(int16_t *input, const int16_t *dq,
                                uint8_t *pred, uint8_t *dest, int pitch,
                                int stride, int eob) {
  int16_t output[1024];
  int i;

  input[0]= input[0] * dq[0] / 2;
  for (i = 1; i < 1024; i++)
    input[i] = input[i] * dq[1] / 2;
  vp9_short_idct32x32_c(input, output, 64);
  vpx_memset(input, 0, 2048);

  add_residual(output, pred, pitch, dest, stride, 32, 32);
}

void vp9_dequant_idct_add_uv_block_16x16_c(int16_t *q, const int16_t *dq,
                                           uint8_t *dstu,
                                           uint8_t *dstv,
                                           int stride,
                                           uint16_t *eobs) {
  vp9_dequant_idct_add_16x16_c(q, dq, dstu, dstu, stride, stride, eobs[0]);
  vp9_dequant_idct_add_16x16_c(q + 256, dq,
                               dstv, dstv, stride, stride, eobs[4]);
}
#endif<|MERGE_RESOLUTION|>--- conflicted
+++ resolved
@@ -13,11 +13,7 @@
 #include "vp9/decoder/vp9_dequantize.h"
 #include "vpx_mem/vpx_mem.h"
 #include "vp9/decoder/vp9_onyxd_int.h"
-<<<<<<< HEAD
 #include "vp9/common/vp9_common.h"
-
-=======
->>>>>>> bdca030c
 static void add_residual(const int16_t *diff, const uint8_t *pred, int pitch,
                          uint8_t *dest, int stride, int width, int height) {
   int r, c;
