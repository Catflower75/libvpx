;
;  Copyright (c) 2010 The WebM project authors. All Rights Reserved.
;
;  Use of this source code is governed by a BSD-style license
;  that can be found in the LICENSE file in the root of the source
;  tree. An additional intellectual property rights grant can be found
;  in the file PATENTS.  All contributing project authors may
;  be found in the AUTHORS file in the root of the source tree.
;


%include "vpx_ports/x86_abi_support.asm"

;/************************************************************************************
; Notes: filter_block1d_h6 applies a 6 tap filter horizontally to the input pixels. The
; input pixel array has output_height rows. This routine assumes that output_height is an
; even number. This function handles 8 pixels in horizontal direction, calculating ONE
; rows each iteration to take advantage of the 128 bits operations.
;
; This is an implementation of some of the SSE optimizations first seen in ffvp8
;
;*************************************************************************************/


%macro VERTx4 1
    mov         rdx, arg(5)                 ;filter ptr
    mov         rsi, arg(0)                 ;src_ptr
    mov         rdi, arg(2)                 ;output_ptr
    mov         rcx, 0x0400040

    movdqa      xmm4, [rdx]                 ;load filters
    movd        xmm5, rcx
    packsswb    xmm4, xmm4
    pshuflw     xmm0, xmm4, 0b              ;k0_k1
    pshuflw     xmm1, xmm4, 01010101b       ;k2_k3
    pshuflw     xmm2, xmm4, 10101010b       ;k4_k5
    pshuflw     xmm3, xmm4, 11111111b       ;k6_k7

    punpcklqdq  xmm0, xmm0
    punpcklqdq  xmm1, xmm1
    punpcklqdq  xmm2, xmm2
    punpcklqdq  xmm3, xmm3

    movdqa      k0k1, xmm0
    movdqa      k2k3, xmm1
    pshufd      xmm5, xmm5, 0
    movdqa      k4k5, xmm2
    movdqa      k6k7, xmm3
    movdqa      krd, xmm5

    movsxd      rdx, DWORD PTR arg(1)       ;pixels_per_line

%if ABI_IS_32BIT=0
    movsxd      r8, DWORD PTR arg(3)        ;out_pitch
%endif
    mov         rax, rsi
    movsxd      rcx, DWORD PTR arg(4)       ;output_height
    add         rax, rdx

    lea         rbx, [rdx + rdx*4]
    add         rbx, rdx                    ;pitch * 6

.loop:
    movd        xmm0, [rsi]                 ;A
    movd        xmm1, [rsi + rdx]           ;B
    movd        xmm2, [rsi + rdx * 2]       ;C
    movd        xmm3, [rax + rdx * 2]       ;D
    movd        xmm4, [rsi + rdx * 4]       ;E
    movd        xmm5, [rax + rdx * 4]       ;F

    punpcklbw   xmm0, xmm1                  ;A B
    punpcklbw   xmm2, xmm3                  ;C D
    punpcklbw   xmm4, xmm5                  ;E F

    movd        xmm6, [rsi + rbx]           ;G
    movd        xmm7, [rax + rbx]           ;H

    pmaddubsw   xmm0, k0k1
    pmaddubsw   xmm2, k2k3
    punpcklbw   xmm6, xmm7                  ;G H
    pmaddubsw   xmm4, k4k5
    pmaddubsw   xmm6, k6k7

    paddsw      xmm0, xmm2
    paddsw      xmm0, krd
    paddsw      xmm4, xmm6
    paddsw      xmm0, xmm4

    psraw       xmm0, 7
    packuswb    xmm0, xmm0

    add         rsi,  rdx
    add         rax,  rdx
%if %1
    movd        xmm1, [rdi]
    pavgb       xmm0, xmm1
%endif
    movd        [rdi], xmm0

%if ABI_IS_32BIT
    add         rdi, DWORD PTR arg(3)       ;out_pitch
%else
    add         rdi, r8
%endif
    dec         rcx
    jnz         .loop
%endm

%macro VERTx8 1
    mov         rdx, arg(5)                 ;filter ptr
    mov         rsi, arg(0)                 ;src_ptr
    mov         rdi, arg(2)                 ;output_ptr
    mov         rcx, 0x0400040

    movdqa      xmm4, [rdx]                 ;load filters
    movq        xmm5, rcx
    packsswb    xmm4, xmm4
    pshuflw     xmm0, xmm4, 0b              ;k0_k1
    pshuflw     xmm1, xmm4, 01010101b       ;k2_k3
    pshuflw     xmm2, xmm4, 10101010b       ;k4_k5
    pshuflw     xmm3, xmm4, 11111111b       ;k6_k7

    punpcklqdq  xmm0, xmm0
    punpcklqdq  xmm1, xmm1
    punpcklqdq  xmm2, xmm2
    punpcklqdq  xmm3, xmm3

    movdqa      k0k1, xmm0
    movdqa      k2k3, xmm1
    pshufd      xmm5, xmm5, 0
    movdqa      k4k5, xmm2
    movdqa      k6k7, xmm3
    movdqa      krd, xmm5

    movsxd      rdx, DWORD PTR arg(1)       ;pixels_per_line

%if ABI_IS_32BIT=0
    movsxd      r8, DWORD PTR arg(3)        ;out_pitch
%endif
    mov         rax, rsi
    movsxd      rcx, DWORD PTR arg(4)       ;output_height
    add         rax, rdx

    lea         rbx, [rdx + rdx*4]
    add         rbx, rdx                    ;pitch * 6

.loop:
    movq        xmm0, [rsi]                 ;A
    movq        xmm1, [rsi + rdx]           ;B
    movq        xmm2, [rsi + rdx * 2]       ;C
    movq        xmm3, [rax + rdx * 2]       ;D
    movq        xmm4, [rsi + rdx * 4]       ;E
    movq        xmm5, [rax + rdx * 4]       ;F

    punpcklbw   xmm0, xmm1                  ;A B
    punpcklbw   xmm2, xmm3                  ;C D
    punpcklbw   xmm4, xmm5                  ;E F

    movq        xmm6, [rsi + rbx]           ;G
    movq        xmm7, [rax + rbx]           ;H

    pmaddubsw   xmm0, k0k1
    pmaddubsw   xmm2, k2k3
    punpcklbw   xmm6, xmm7                  ;G H
    pmaddubsw   xmm4, k4k5
    pmaddubsw   xmm6, k6k7

    paddsw      xmm0, xmm2
    paddsw      xmm0, krd
    paddsw      xmm4, xmm6
    paddsw      xmm0, xmm4

    psraw       xmm0, 7
    packuswb    xmm0, xmm0

    add         rsi,  rdx
    add         rax,  rdx
%if %1
    movq        xmm1, [rdi]
    pavgb       xmm0, xmm1
%endif
    movq        [rdi], xmm0

%if ABI_IS_32BIT
    add         rdi, DWORD PTR arg(3)       ;out_pitch
%else
    add         rdi, r8
%endif
    dec         rcx
    jnz         .loop
%endm


%macro VERTx16 1
    mov         rdx, arg(5)                 ;filter ptr
    mov         rsi, arg(0)                 ;src_ptr
    mov         rdi, arg(2)                 ;output_ptr
    mov         rcx, 0x0400040

    movdqa      xmm4, [rdx]                 ;load filters
    movq        xmm5, rcx
    packsswb    xmm4, xmm4
    pshuflw     xmm0, xmm4, 0b              ;k0_k1
    pshuflw     xmm1, xmm4, 01010101b       ;k2_k3
    pshuflw     xmm2, xmm4, 10101010b       ;k4_k5
    pshuflw     xmm3, xmm4, 11111111b       ;k6_k7

    punpcklqdq  xmm0, xmm0
    punpcklqdq  xmm1, xmm1
    punpcklqdq  xmm2, xmm2
    punpcklqdq  xmm3, xmm3

    movdqa      k0k1, xmm0
    movdqa      k2k3, xmm1
    pshufd      xmm5, xmm5, 0
    movdqa      k4k5, xmm2
    movdqa      k6k7, xmm3
    movdqa      krd, xmm5

    movsxd      rdx, DWORD PTR arg(1)       ;pixels_per_line

%if ABI_IS_32BIT=0
    movsxd      r8, DWORD PTR arg(3)        ;out_pitch
%endif
    mov         rax, rsi
    movsxd      rcx, DWORD PTR arg(4)       ;output_height
    add         rax, rdx

    lea         rbx, [rdx + rdx*4]
    add         rbx, rdx                    ;pitch * 6

.loop:
    movq        xmm0, [rsi]                 ;A
    movq        xmm1, [rsi + rdx]           ;B
    movq        xmm2, [rsi + rdx * 2]       ;C
    movq        xmm3, [rax + rdx * 2]       ;D
    movq        xmm4, [rsi + rdx * 4]       ;E
    movq        xmm5, [rax + rdx * 4]       ;F

    punpcklbw   xmm0, xmm1                  ;A B
    punpcklbw   xmm2, xmm3                  ;C D
    punpcklbw   xmm4, xmm5                  ;E F

    movq        xmm6, [rsi + rbx]           ;G
    movq        xmm7, [rax + rbx]           ;H

    pmaddubsw   xmm0, k0k1
    pmaddubsw   xmm2, k2k3
    punpcklbw   xmm6, xmm7                  ;G H
    pmaddubsw   xmm4, k4k5
    pmaddubsw   xmm6, k6k7

    paddsw      xmm0, xmm2
    paddsw      xmm0, krd
    paddsw      xmm4, xmm6
    paddsw      xmm0, xmm4

    psraw       xmm0, 7
    packuswb    xmm0, xmm0
%if %1
    movq        xmm1, [rdi]
    pavgb       xmm0, xmm1
%endif
    movq        [rdi], xmm0

    movq        xmm0, [rsi + 8]             ;A
    movq        xmm1, [rsi + rdx + 8]       ;B
    movq        xmm2, [rsi + rdx * 2 + 8]   ;C
    movq        xmm3, [rax + rdx * 2 + 8]   ;D
    movq        xmm4, [rsi + rdx * 4 + 8]   ;E
    movq        xmm5, [rax + rdx * 4 + 8]   ;F

    punpcklbw   xmm0, xmm1                  ;A B
    punpcklbw   xmm2, xmm3                  ;C D
    punpcklbw   xmm4, xmm5                  ;E F


    movq        xmm6, [rsi + rbx + 8]       ;G
    movq        xmm7, [rax + rbx + 8]       ;H
    punpcklbw   xmm6, xmm7                  ;G H


    pmaddubsw   xmm0, k0k1
    pmaddubsw   xmm2, k2k3
    pmaddubsw   xmm4, k4k5
    pmaddubsw   xmm6, k6k7

    paddsw      xmm0, xmm2
    paddsw      xmm4, xmm6
    paddsw      xmm0, krd
    paddsw      xmm0, xmm4

    psraw       xmm0, 7
    packuswb    xmm0, xmm0

    add         rsi,  rdx
    add         rax,  rdx
%if %1
    movq    xmm1, [rdi+8]
    pavgb   xmm0, xmm1
%endif

    movq        [rdi+8], xmm0

%if ABI_IS_32BIT
    add         rdi, DWORD PTR arg(3)       ;out_pitch
%else
    add         rdi, r8
%endif
    dec         rcx
    jnz         .loop
%endm

;void vp9_filter_block1d8_v8_ssse3
;(
;    unsigned char *src_ptr,
;    unsigned int   src_pitch,
;    unsigned char *output_ptr,
;    unsigned int   out_pitch,
;    unsigned int   output_height,
;    short *filter
;)
global sym(vp9_filter_block1d4_v8_ssse3) PRIVATE
sym(vp9_filter_block1d4_v8_ssse3):
    push        rbp
    mov         rbp, rsp
    SHADOW_ARGS_TO_STACK 6
    SAVE_XMM 7
    push        rsi
    push        rdi
    push        rbx
    ; end prolog

    ALIGN_STACK 16, rax
    sub         rsp, 16*5
    %define k0k1 [rsp + 16*0]
    %define k2k3 [rsp + 16*1]
    %define k4k5 [rsp + 16*2]
    %define k6k7 [rsp + 16*3]
    %define krd [rsp + 16*4]

<<<<<<< HEAD
    VERTx4 0
=======
    mov         rdx, arg(5)                 ;filter ptr
    mov         rsi, arg(0)                 ;src_ptr
    mov         rdi, arg(2)                 ;output_ptr
    mov         rcx, 0x0400040

    movdqa      xmm4, [rdx]                 ;load filters
    movq        xmm5, rcx
    packsswb    xmm4, xmm4
    pshuflw     xmm0, xmm4, 0b              ;k0_k1
    pshuflw     xmm1, xmm4, 01010101b       ;k2_k3
    pshuflw     xmm2, xmm4, 10101010b       ;k4_k5
    pshuflw     xmm3, xmm4, 11111111b       ;k6_k7

    punpcklqdq  xmm0, xmm0
    punpcklqdq  xmm1, xmm1
    punpcklqdq  xmm2, xmm2
    punpcklqdq  xmm3, xmm3

    movdqa      k0k1, xmm0
    movdqa      k2k3, xmm1
    pshufd      xmm5, xmm5, 0
    movdqa      k4k5, xmm2
    movdqa      k6k7, xmm3
;    movdqa      krd, xmm5

    movsxd      rax, dword ptr arg(1)       ;src_pixels_per_line
    movsxd      rdx, dword ptr arg(3)       ;output_pitch
    movsxd      rcx, dword ptr arg(4)       ;output_height

.filter_block1d8_h8_rowloop_ssse3:
    movq        xmm0,   [rsi - 3]    ; -3 -2 -1  0  1  2  3  4

;    movq        xmm3,   [rsi + 4]    ; 4  5  6  7  8  9 10 11
    movq        xmm3,   [rsi + 5]    ; 5  6  7  8  9 10 11 12
;note: if we create a k0_k7 filter, we can save a pshufb
;    punpcklbw   xmm0,   xmm3         ; -3 4 -2 5 -1 6 0 7 1 8 2 9 3 10 4 11
    punpcklqdq  xmm0,   xmm3

    movdqa      xmm1,   xmm0
    pshufb      xmm0,   [GLOBAL(shuf_t0t1)]
    pmaddubsw   xmm0,   k0k1

    movdqa      xmm2,   xmm1
    pshufb      xmm1,   [GLOBAL(shuf_t2t3)]
    pmaddubsw   xmm1,   k2k3

    movdqa      xmm4,   xmm2
    pshufb      xmm2,   [GLOBAL(shuf_t4t5)]
    pmaddubsw   xmm2,   k4k5

    pshufb      xmm4,   [GLOBAL(shuf_t6t7)]
    pmaddubsw   xmm4,   k6k7

    paddsw      xmm0,   xmm1
    paddsw      xmm0,   xmm2
    paddsw      xmm0,   xmm5
    paddsw      xmm0,   xmm4
    psraw       xmm0,   7
    packuswb    xmm0,   xmm0

    lea         rsi,    [rsi + rax]
    movq        [rdi],  xmm0

    lea         rdi,    [rdi + rdx]
    dec         rcx
    jnz         .filter_block1d8_h8_rowloop_ssse3
>>>>>>> a07bed2b

    add rsp, 16*5
    pop rsp
    pop rbx
    ; begin epilog
    pop rdi
    pop rsi
    RESTORE_XMM
    UNSHADOW_ARGS
    pop         rbp
    ret

;void vp9_filter_block1d8_v8_ssse3
;(
;    unsigned char *src_ptr,
;    unsigned int   src_pitch,
;    unsigned char *output_ptr,
;    unsigned int   out_pitch,
;    unsigned int   output_height,
;    short *filter
;)
global sym(vp9_filter_block1d8_v8_ssse3) PRIVATE
sym(vp9_filter_block1d8_v8_ssse3):
    push        rbp
    mov         rbp, rsp
    SHADOW_ARGS_TO_STACK 6
    SAVE_XMM 7
    push        rsi
    push        rdi
    push        rbx
    ; end prolog

    ALIGN_STACK 16, rax
    sub         rsp, 16*5
    %define k0k1 [rsp + 16*0]
    %define k2k3 [rsp + 16*1]
    %define k4k5 [rsp + 16*2]
    %define k6k7 [rsp + 16*3]
    %define krd [rsp + 16*4]

<<<<<<< HEAD
    VERTx8 0
=======
    mov         rdx, arg(5)                 ;filter ptr
    mov         rsi, arg(0)                 ;src_ptr
    mov         rdi, arg(2)                 ;output_ptr
    mov         rcx, 0x0400040

    movdqa      xmm4, [rdx]                 ;load filters
    movq        xmm5, rcx
    packsswb    xmm4, xmm4
    pshuflw     xmm0, xmm4, 0b              ;k0_k1
    pshuflw     xmm1, xmm4, 01010101b       ;k2_k3
    pshuflw     xmm2, xmm4, 10101010b       ;k4_k5
    pshuflw     xmm3, xmm4, 11111111b       ;k6_k7
>>>>>>> a07bed2b

    add rsp, 16*5
    pop rsp
    pop rbx
    ; begin epilog
    pop rdi
    pop rsi
    RESTORE_XMM
    UNSHADOW_ARGS
    pop         rbp
    ret

;void vp9_filter_block1d16_v8_ssse3
;(
;    unsigned char *src_ptr,
;    unsigned int   src_pitch,
;    unsigned char *output_ptr,
;    unsigned int   out_pitch,
;    unsigned int   output_height,
;    short *filter
;)
global sym(vp9_filter_block1d16_v8_ssse3) PRIVATE
sym(vp9_filter_block1d16_v8_ssse3):
    push        rbp
    mov         rbp, rsp
    SHADOW_ARGS_TO_STACK 6
    SAVE_XMM 7
    push        rsi
    push        rdi
    push        rbx
    ; end prolog

    ALIGN_STACK 16, rax
    sub         rsp, 16*5
    %define k0k1 [rsp + 16*0]
    %define k2k3 [rsp + 16*1]
    %define k4k5 [rsp + 16*2]
    %define k6k7 [rsp + 16*3]
    %define krd [rsp + 16*4]

    VERTx16 0

    add rsp, 16*5
    pop rsp
    pop rbx
    ; begin epilog
    pop rdi
    pop rsi
    RESTORE_XMM
    UNSHADOW_ARGS
    pop         rbp
    ret

;~~~~~~~~~~~~~~~~~~~~~~~~~~~~~~~~~~~~~~~~~~~~~~~~~~~~~~


global sym(vp9_filter_block1d4_v8_avg_ssse3) PRIVATE
sym(vp9_filter_block1d4_v8_avg_ssse3):
    push        rbp
    mov         rbp, rsp
    SHADOW_ARGS_TO_STACK 6
    SAVE_XMM 7
    push        rsi
    push        rdi
    push        rbx
    ; end prolog

    ALIGN_STACK 16, rax
    sub         rsp, 16*5
    %define k0k1 [rsp + 16*0]
    %define k2k3 [rsp + 16*1]
    %define k4k5 [rsp + 16*2]
    %define k6k7 [rsp + 16*3]
    %define krd [rsp + 16*4]

    VERTx4 1

    add rsp, 16*5
    pop rsp
    pop rbx
    ; begin epilog
    pop rdi
    pop rsi
    RESTORE_XMM
    UNSHADOW_ARGS
    pop         rbp
    ret

global sym(vp9_filter_block1d8_v8_avg_ssse3) PRIVATE
sym(vp9_filter_block1d8_v8_avg_ssse3):
    push        rbp
    mov         rbp, rsp
    SHADOW_ARGS_TO_STACK 6
    SAVE_XMM 7
    push        rsi
    push        rdi
    push        rbx
    ; end prolog

    ALIGN_STACK 16, rax
    sub         rsp, 16*5
    %define k0k1 [rsp + 16*0]
    %define k2k3 [rsp + 16*1]
    %define k4k5 [rsp + 16*2]
    %define k6k7 [rsp + 16*3]
    %define krd [rsp + 16*4]

    VERTx8 1

    add rsp, 16*5
    pop rsp
    pop rbx
    ; begin epilog
    pop rdi
    pop rsi
    RESTORE_XMM
    UNSHADOW_ARGS
    pop         rbp
    ret

global sym(vp9_filter_block1d16_v8_avg_ssse3) PRIVATE
sym(vp9_filter_block1d16_v8_avg_ssse3):
    push        rbp
    mov         rbp, rsp
    SHADOW_ARGS_TO_STACK 6
    SAVE_XMM 7
    push        rsi
    push        rdi
    push        rbx
    ; end prolog

    ALIGN_STACK 16, rax
    sub         rsp, 16*5
    %define k0k1 [rsp + 16*0]
    %define k2k3 [rsp + 16*1]
    %define k4k5 [rsp + 16*2]
    %define k6k7 [rsp + 16*3]
    %define krd [rsp + 16*4]

    VERTx16 1

    add rsp, 16*5
    pop rsp
    pop rbx
    ; begin epilog
    pop rdi
    pop rsi
    RESTORE_XMM
    UNSHADOW_ARGS
    pop         rbp
    ret

;~~~~~~~~~~~~~~~~~~~~~~~~~~~~~~~~~~~~~~~~~~~~~~~~~~~~~~

%macro HORIZx4 1
    mov         rdx, arg(5)                 ;filter ptr
    mov         rsi, arg(0)                 ;src_ptr
    mov         rdi, arg(2)                 ;output_ptr
    mov         rcx, 0x0400040

    movdqa      xmm4, [rdx]                 ;load filters
    movd        xmm5, rcx
    packsswb    xmm4, xmm4
    pshuflw     xmm0, xmm4, 0b              ;k0_k1
    pshuflw     xmm1, xmm4, 01010101b       ;k2_k3
    pshuflw     xmm2, xmm4, 10101010b       ;k4_k5
    pshuflw     xmm3, xmm4, 11111111b       ;k6_k7

    punpcklqdq  xmm0, xmm0
    punpcklqdq  xmm1, xmm1
    punpcklqdq  xmm2, xmm2
    punpcklqdq  xmm3, xmm3

    movdqa      k0k1, xmm0
    movdqa      k2k3, xmm1
    pshufd      xmm5, xmm5, 0
    movdqa      k4k5, xmm2
    movdqa      k6k7, xmm3
    movdqa      krd, xmm5

    movsxd      rax, dword ptr arg(1)       ;src_pixels_per_line
    movsxd      rdx, dword ptr arg(3)       ;output_pitch
    movsxd      rcx, dword ptr arg(4)       ;output_height

.loop:
    movq        xmm0,   [rsi - 3]    ; -3 -2 -1  0  1  2  3  4

    movq        xmm3,   [rsi + 5]    ; 5  6  7  8  9 10 11 12
    punpcklqdq  xmm0,   xmm3

    movdqa      xmm1,   xmm0
    pshufb      xmm0,   [GLOBAL(shuf_t0t1)]
    pmaddubsw   xmm0,   k0k1

    movdqa      xmm2,   xmm1
    pshufb      xmm1,   [GLOBAL(shuf_t2t3)]
    pmaddubsw   xmm1,   k2k3

    movdqa      xmm4,   xmm2
    pshufb      xmm2,   [GLOBAL(shuf_t4t5)]
    pmaddubsw   xmm2,   k4k5

    pshufb      xmm4,   [GLOBAL(shuf_t6t7)]
    pmaddubsw   xmm4,   k6k7

    paddsw      xmm0,   xmm1
    paddsw      xmm0,   xmm4
    paddsw      xmm0,   xmm2
    paddsw      xmm0,   krd
    psraw       xmm0,   7
    packuswb    xmm0,   xmm0
%if %1
    movd        xmm1,   [rdi]
    pavgb       xmm0,   xmm1
%endif
    lea         rsi,    [rsi + rax]
    movd        [rdi],  xmm0

    lea         rdi,    [rdi + rdx]
    dec         rcx
    jnz         .loop
%endm

%macro HORIZx8 1
    mov         rdx, arg(5)                 ;filter ptr
    mov         rsi, arg(0)                 ;src_ptr
    mov         rdi, arg(2)                 ;output_ptr
    mov         rcx, 0x0400040

    movdqa      xmm4, [rdx]                 ;load filters
    movd        xmm5, rcx
    packsswb    xmm4, xmm4
    pshuflw     xmm0, xmm4, 0b              ;k0_k1
    pshuflw     xmm1, xmm4, 01010101b       ;k2_k3
    pshuflw     xmm2, xmm4, 10101010b       ;k4_k5
    pshuflw     xmm3, xmm4, 11111111b       ;k6_k7

    punpcklqdq  xmm0, xmm0
    punpcklqdq  xmm1, xmm1
    punpcklqdq  xmm2, xmm2
    punpcklqdq  xmm3, xmm3

    movdqa      k0k1, xmm0
    movdqa      k2k3, xmm1
    pshufd      xmm5, xmm5, 0
    movdqa      k4k5, xmm2
    movdqa      k6k7, xmm3
    movdqa      krd, xmm5

    movsxd      rax, dword ptr arg(1)       ;src_pixels_per_line
    movsxd      rdx, dword ptr arg(3)       ;output_pitch
    movsxd      rcx, dword ptr arg(4)       ;output_height

.loop:
    movq        xmm0,   [rsi - 3]    ; -3 -2 -1  0  1  2  3  4

    movq        xmm3,   [rsi + 5]    ; 5  6  7  8  9 10 11 12
    punpcklqdq  xmm0,   xmm3

    movdqa      xmm1,   xmm0
    pshufb      xmm0,   [GLOBAL(shuf_t0t1)]
    pmaddubsw   xmm0,   k0k1

    movdqa      xmm2,   xmm1
    pshufb      xmm1,   [GLOBAL(shuf_t2t3)]
    pmaddubsw   xmm1,   k2k3

    movdqa      xmm4,   xmm2
    pshufb      xmm2,   [GLOBAL(shuf_t4t5)]
    pmaddubsw   xmm2,   k4k5

    pshufb      xmm4,   [GLOBAL(shuf_t6t7)]
    pmaddubsw   xmm4,   k6k7

    paddsw      xmm0,   xmm1
    paddsw      xmm0,   xmm4
    paddsw      xmm0,   xmm2
    paddsw      xmm0,   krd
    psraw       xmm0,   7
    packuswb    xmm0,   xmm0
%if %1
    movq        xmm1,   [rdi]
    pavgb       xmm0,   xmm1
%endif

    lea         rsi,    [rsi + rax]
    movq        [rdi],  xmm0

    lea         rdi,    [rdi + rdx]
    dec         rcx
    jnz         .loop
%endm

%macro HORIZx16 1
    mov         rdx, arg(5)                 ;filter ptr
    mov         rsi, arg(0)                 ;src_ptr
    mov         rdi, arg(2)                 ;output_ptr
    mov         rcx, 0x0400040

    movdqa      xmm4, [rdx]                 ;load filters
    movd        xmm5, rcx
    packsswb    xmm4, xmm4
    pshuflw     xmm0, xmm4, 0b              ;k0_k1
    pshuflw     xmm1, xmm4, 01010101b       ;k2_k3
    pshuflw     xmm2, xmm4, 10101010b       ;k4_k5
    pshuflw     xmm3, xmm4, 11111111b       ;k6_k7

    punpcklqdq  xmm0, xmm0
    punpcklqdq  xmm1, xmm1
    punpcklqdq  xmm2, xmm2
    punpcklqdq  xmm3, xmm3

    movdqa      k0k1, xmm0
    movdqa      k2k3, xmm1
    pshufd      xmm5, xmm5, 0
    movdqa      k4k5, xmm2
    movdqa      k6k7, xmm3
    movdqa      krd, xmm5

    movsxd      rax, dword ptr arg(1)       ;src_pixels_per_line
    movsxd      rdx, dword ptr arg(3)       ;output_pitch
    movsxd      rcx, dword ptr arg(4)       ;output_height

.loop:
    movq        xmm0,   [rsi - 3]    ; -3 -2 -1  0  1  2  3  4

    movq        xmm3,   [rsi + 5]    ; 5  6  7  8  9 10 11 12
    punpcklqdq  xmm0,   xmm3

    movdqa      xmm1,   xmm0
    pshufb      xmm0,   [GLOBAL(shuf_t0t1)]
    pmaddubsw   xmm0,   k0k1

    movdqa      xmm2,   xmm1
    pshufb      xmm1,   [GLOBAL(shuf_t2t3)]
    pmaddubsw   xmm1,   k2k3

    movdqa      xmm4,   xmm2
    pshufb      xmm2,   [GLOBAL(shuf_t4t5)]
    pmaddubsw   xmm2,   k4k5

    pshufb      xmm4,   [GLOBAL(shuf_t6t7)]
    pmaddubsw   xmm4,   k6k7

    paddsw      xmm0,   xmm1
    paddsw      xmm0,   xmm4
    paddsw      xmm0,   xmm2
    paddsw      xmm0,   krd
    psraw       xmm0,   7
    packuswb    xmm0,   xmm0


    movq        xmm3,   [rsi +  5]
    movq        xmm7,   [rsi + 13]
    punpcklqdq  xmm3,   xmm7

    movdqa      xmm1,   xmm3
    pshufb      xmm3,   [GLOBAL(shuf_t0t1)]
    pmaddubsw   xmm3,   k0k1

    movdqa      xmm2,   xmm1
    pshufb      xmm1,   [GLOBAL(shuf_t2t3)]
    pmaddubsw   xmm1,   k2k3

    movdqa      xmm4,   xmm2
    pshufb      xmm2,   [GLOBAL(shuf_t4t5)]
    pmaddubsw   xmm2,   k4k5

    pshufb      xmm4,   [GLOBAL(shuf_t6t7)]
    pmaddubsw   xmm4,   k6k7

    paddsw      xmm3,   xmm1
    paddsw      xmm3,   xmm4
    paddsw      xmm3,   xmm2
    paddsw      xmm3,   krd
    psraw       xmm3,   7
    packuswb    xmm3,   xmm3
    punpcklqdq  xmm0,   xmm3
%if %1
    movdqa      xmm1,   [rdi]
    pavgb       xmm0,   xmm1
%endif

    lea         rsi,    [rsi + rax]
    movdqa      [rdi],  xmm0

    lea         rdi,    [rdi + rdx]
    dec         rcx
    jnz         .loop
%endm

;void vp9_filter_block1d4_h8_ssse3
;(
;    unsigned char  *src_ptr,
;    unsigned int    src_pixels_per_line,
;    unsigned char  *output_ptr,
;    unsigned int    output_pitch,
;    unsigned int    output_height,
;    short *filter
;)
global sym(vp9_filter_block1d4_h8_ssse3) PRIVATE
sym(vp9_filter_block1d4_h8_ssse3):
    push        rbp
    mov         rbp, rsp
    SHADOW_ARGS_TO_STACK 6
    SAVE_XMM 7
    GET_GOT     rbx
    push        rsi
    push        rdi
    ; end prolog

    ALIGN_STACK 16, rax
    sub         rsp, 16*5
    %define k0k1 [rsp + 16*0]
    %define k2k3 [rsp + 16*1]
    %define k4k5 [rsp + 16*2]
    %define k6k7 [rsp + 16*3]
    %define krd [rsp + 16*4]

    HORIZx4 0

    add rsp, 16*5
    pop rsp

    ; begin epilog
    pop rdi
    pop rsi
    RESTORE_GOT
    RESTORE_XMM
    UNSHADOW_ARGS
    pop         rbp
    ret

;void vp9_filter_block1d8_h8_ssse3
;(
;    unsigned char  *src_ptr,
;    unsigned int    src_pixels_per_line,
;    unsigned char  *output_ptr,
;    unsigned int    output_pitch,
;    unsigned int    output_height,
;    short *filter
;)
global sym(vp9_filter_block1d8_h8_ssse3) PRIVATE
sym(vp9_filter_block1d8_h8_ssse3):
    push        rbp
    mov         rbp, rsp
    SHADOW_ARGS_TO_STACK 6
    SAVE_XMM 7
    GET_GOT     rbx
    push        rsi
    push        rdi
    ; end prolog

    ALIGN_STACK 16, rax
    sub         rsp, 16*5
    %define k0k1 [rsp + 16*0]
    %define k2k3 [rsp + 16*1]
    %define k4k5 [rsp + 16*2]
    %define k6k7 [rsp + 16*3]
    %define krd [rsp + 16*4]

    HORIZx8 0

    add rsp, 16*5
    pop rsp

    ; begin epilog
    pop rdi
    pop rsi
    RESTORE_GOT
    RESTORE_XMM
    UNSHADOW_ARGS
    pop         rbp
    ret

;void vp9_filter_block1d16_h8_ssse3
;(
;    unsigned char  *src_ptr,
;    unsigned int    src_pixels_per_line,
;    unsigned char  *output_ptr,
;    unsigned int    output_pitch,
;    unsigned int    output_height,
;    short *filter
;)
global sym(vp9_filter_block1d16_h8_ssse3) PRIVATE
sym(vp9_filter_block1d16_h8_ssse3):
    push        rbp
    mov         rbp, rsp
    SHADOW_ARGS_TO_STACK 6
    SAVE_XMM 7
    GET_GOT     rbx
    push        rsi
    push        rdi
    ; end prolog

    ALIGN_STACK 16, rax
    sub         rsp, 16*5
    %define k0k1 [rsp + 16*0]
    %define k2k3 [rsp + 16*1]
    %define k4k5 [rsp + 16*2]
    %define k6k7 [rsp + 16*3]
    %define krd [rsp + 16*4]

    HORIZx16 0

    add rsp, 16*5
    pop rsp

    ; begin epilog
    pop rdi
    pop rsi
    RESTORE_GOT
    RESTORE_XMM
    UNSHADOW_ARGS
    pop         rbp
    ret

global sym(vp9_filter_block1d4_h8_avg_ssse3) PRIVATE
sym(vp9_filter_block1d4_h8_avg_ssse3):
    push        rbp
    mov         rbp, rsp
    SHADOW_ARGS_TO_STACK 6
    SAVE_XMM 7
    GET_GOT     rbx
    push        rsi
    push        rdi
    ; end prolog

    ALIGN_STACK 16, rax
    sub         rsp, 16*5
    %define k0k1 [rsp + 16*0]
    %define k2k3 [rsp + 16*1]
    %define k4k5 [rsp + 16*2]
    %define k6k7 [rsp + 16*3]
    %define krd [rsp + 16*4]

    HORIZx4 1

    add rsp, 16*5
    pop rsp

    ; begin epilog
    pop rdi
    pop rsi
    RESTORE_GOT
    RESTORE_XMM
    UNSHADOW_ARGS
    pop         rbp
    ret

global sym(vp9_filter_block1d8_h8_avg_ssse3) PRIVATE
sym(vp9_filter_block1d8_h8_avg_ssse3):
    push        rbp
    mov         rbp, rsp
    SHADOW_ARGS_TO_STACK 6
    SAVE_XMM 7
    GET_GOT     rbx
    push        rsi
    push        rdi
    ; end prolog

    ALIGN_STACK 16, rax
    sub         rsp, 16*5
    %define k0k1 [rsp + 16*0]
    %define k2k3 [rsp + 16*1]
    %define k4k5 [rsp + 16*2]
    %define k6k7 [rsp + 16*3]
    %define krd [rsp + 16*4]

    HORIZx8 1

    add rsp, 16*5
    pop rsp

    ; begin epilog
    pop rdi
    pop rsi
    RESTORE_GOT
    RESTORE_XMM
    UNSHADOW_ARGS
    pop         rbp
    ret

global sym(vp9_filter_block1d16_h8_avg_ssse3) PRIVATE
sym(vp9_filter_block1d16_h8_avg_ssse3):
    push        rbp
    mov         rbp, rsp
    SHADOW_ARGS_TO_STACK 6
    SAVE_XMM 7
    GET_GOT     rbx
    push        rsi
    push        rdi
    ; end prolog

    ALIGN_STACK 16, rax
    sub         rsp, 16*5
    %define k0k1 [rsp + 16*0]
    %define k2k3 [rsp + 16*1]
    %define k4k5 [rsp + 16*2]
    %define k6k7 [rsp + 16*3]
    %define krd [rsp + 16*4]

    HORIZx16 1

    add rsp, 16*5
    pop rsp

    ; begin epilog
    pop rdi
    pop rsi
    RESTORE_GOT
    RESTORE_XMM
    UNSHADOW_ARGS
    pop         rbp
    ret
SECTION_RODATA
align 16
shuf_t0t1:
    db  0, 1, 1, 2, 2, 3, 3, 4, 4, 5, 5, 6, 6, 7, 7, 8
align 16
shuf_t2t3:
    db  2, 3, 3, 4, 4, 5, 5, 6, 6, 7, 7, 8, 8, 9, 9, 10
align 16
shuf_t4t5:
    db  4, 5, 5, 6, 6, 7, 7, 8, 8, 9, 9, 10, 10, 11, 11, 12
align 16
shuf_t6t7:
    db  6, 7, 7, 8, 8, 9, 9, 10, 10, 11, 11, 12, 12, 13, 13, 14<|MERGE_RESOLUTION|>--- conflicted
+++ resolved
@@ -339,76 +339,7 @@
     %define k6k7 [rsp + 16*3]
     %define krd [rsp + 16*4]
 
-<<<<<<< HEAD
     VERTx4 0
-=======
-    mov         rdx, arg(5)                 ;filter ptr
-    mov         rsi, arg(0)                 ;src_ptr
-    mov         rdi, arg(2)                 ;output_ptr
-    mov         rcx, 0x0400040
-
-    movdqa      xmm4, [rdx]                 ;load filters
-    movq        xmm5, rcx
-    packsswb    xmm4, xmm4
-    pshuflw     xmm0, xmm4, 0b              ;k0_k1
-    pshuflw     xmm1, xmm4, 01010101b       ;k2_k3
-    pshuflw     xmm2, xmm4, 10101010b       ;k4_k5
-    pshuflw     xmm3, xmm4, 11111111b       ;k6_k7
-
-    punpcklqdq  xmm0, xmm0
-    punpcklqdq  xmm1, xmm1
-    punpcklqdq  xmm2, xmm2
-    punpcklqdq  xmm3, xmm3
-
-    movdqa      k0k1, xmm0
-    movdqa      k2k3, xmm1
-    pshufd      xmm5, xmm5, 0
-    movdqa      k4k5, xmm2
-    movdqa      k6k7, xmm3
-;    movdqa      krd, xmm5
-
-    movsxd      rax, dword ptr arg(1)       ;src_pixels_per_line
-    movsxd      rdx, dword ptr arg(3)       ;output_pitch
-    movsxd      rcx, dword ptr arg(4)       ;output_height
-
-.filter_block1d8_h8_rowloop_ssse3:
-    movq        xmm0,   [rsi - 3]    ; -3 -2 -1  0  1  2  3  4
-
-;    movq        xmm3,   [rsi + 4]    ; 4  5  6  7  8  9 10 11
-    movq        xmm3,   [rsi + 5]    ; 5  6  7  8  9 10 11 12
-;note: if we create a k0_k7 filter, we can save a pshufb
-;    punpcklbw   xmm0,   xmm3         ; -3 4 -2 5 -1 6 0 7 1 8 2 9 3 10 4 11
-    punpcklqdq  xmm0,   xmm3
-
-    movdqa      xmm1,   xmm0
-    pshufb      xmm0,   [GLOBAL(shuf_t0t1)]
-    pmaddubsw   xmm0,   k0k1
-
-    movdqa      xmm2,   xmm1
-    pshufb      xmm1,   [GLOBAL(shuf_t2t3)]
-    pmaddubsw   xmm1,   k2k3
-
-    movdqa      xmm4,   xmm2
-    pshufb      xmm2,   [GLOBAL(shuf_t4t5)]
-    pmaddubsw   xmm2,   k4k5
-
-    pshufb      xmm4,   [GLOBAL(shuf_t6t7)]
-    pmaddubsw   xmm4,   k6k7
-
-    paddsw      xmm0,   xmm1
-    paddsw      xmm0,   xmm2
-    paddsw      xmm0,   xmm5
-    paddsw      xmm0,   xmm4
-    psraw       xmm0,   7
-    packuswb    xmm0,   xmm0
-
-    lea         rsi,    [rsi + rax]
-    movq        [rdi],  xmm0
-
-    lea         rdi,    [rdi + rdx]
-    dec         rcx
-    jnz         .filter_block1d8_h8_rowloop_ssse3
->>>>>>> a07bed2b
 
     add rsp, 16*5
     pop rsp
@@ -449,22 +380,7 @@
     %define k6k7 [rsp + 16*3]
     %define krd [rsp + 16*4]
 
-<<<<<<< HEAD
     VERTx8 0
-=======
-    mov         rdx, arg(5)                 ;filter ptr
-    mov         rsi, arg(0)                 ;src_ptr
-    mov         rdi, arg(2)                 ;output_ptr
-    mov         rcx, 0x0400040
-
-    movdqa      xmm4, [rdx]                 ;load filters
-    movq        xmm5, rcx
-    packsswb    xmm4, xmm4
-    pshuflw     xmm0, xmm4, 0b              ;k0_k1
-    pshuflw     xmm1, xmm4, 01010101b       ;k2_k3
-    pshuflw     xmm2, xmm4, 10101010b       ;k4_k5
-    pshuflw     xmm3, xmm4, 11111111b       ;k6_k7
->>>>>>> a07bed2b
 
     add rsp, 16*5
     pop rsp
@@ -626,7 +542,7 @@
     mov         rcx, 0x0400040
 
     movdqa      xmm4, [rdx]                 ;load filters
-    movd        xmm5, rcx
+    movq        xmm5, rcx
     packsswb    xmm4, xmm4
     pshuflw     xmm0, xmm4, 0b              ;k0_k1
     pshuflw     xmm1, xmm4, 01010101b       ;k2_k3
@@ -765,7 +681,7 @@
     mov         rcx, 0x0400040
 
     movdqa      xmm4, [rdx]                 ;load filters
-    movd        xmm5, rcx
+    movq        xmm5, rcx
     packsswb    xmm4, xmm4
     pshuflw     xmm0, xmm4, 0b              ;k0_k1
     pshuflw     xmm1, xmm4, 01010101b       ;k2_k3
