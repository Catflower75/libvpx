##
##  Copyright (c) 2010 The WebM project authors. All Rights Reserved.
##
##  Use of this source code is governed by a BSD-style license
##  that can be found in the LICENSE file in the root of the source
##  tree. An additional intellectual property rights grant can be found
##  in the file PATENTS.  All contributing project authors may
##  be found in the AUTHORS file in the root of the source tree.
##


# ARM assembly files are written in RVCT-style. We use some make magic to
# filter those files to allow GCC compilation
ifeq ($(ARCH_ARM),yes)
  ASM:=$(if $(filter yes,$(CONFIG_GCC)),.asm.s,.asm)
else
  ASM:=.asm
endif


#
# Calculate platform- and compiler-specific offsets for hand coded assembly
#
ifeq ($(filter icc gcc,$(TGT_CC)), $(TGT_CC))
OFFSET_PATTERN:='^[a-zA-Z0-9_]* EQU'
define asm_offsets_template
$$(BUILD_PFX)$(1): $$(BUILD_PFX)$(2).S
	@echo "    [CREATE] $$@"
	$$(qexec)LC_ALL=C grep $$(OFFSET_PATTERN) $$< | tr -d '$$$$\#' $$(ADS2GAS) > $$@
$$(BUILD_PFX)$(2).S: $(2)
CLEAN-OBJS += $$(BUILD_PFX)$(1) $(2).S
endef
else
  ifeq ($(filter rvct,$(TGT_CC)), $(TGT_CC))
define asm_offsets_template
$$(BUILD_PFX)$(1): obj_int_extract
$$(BUILD_PFX)$(1): $$(BUILD_PFX)$(2).o
	@echo "    [CREATE] $$@"
	$$(qexec)./obj_int_extract rvds $$< $$(ADS2GAS) > $$@
OBJS-yes += $$(BUILD_PFX)$(2).o
CLEAN-OBJS += $$(BUILD_PFX)$(1)
$$(filter %$$(ASM).o,$$(OBJS-yes)): $$(BUILD_PFX)$(1)
endef
endif # rvct
endif # !gcc

#
# Rule to generate runtime cpu detection files
#
define rtcd_h_template
$$(BUILD_PFX)$(1).h: $$(SRC_PATH_BARE)/$(2)
	@echo "    [CREATE] $$@"
	$$(qexec)$$(SRC_PATH_BARE)/build/make/rtcd.sh --arch=$$(TGT_ISA) \
          --sym=$(1) \
          --config=$$(target)$$(if $$(FAT_ARCHS),,-$$(TOOLCHAIN)).mk \
          $$(RTCD_OPTIONS) $$^ > $$@
CLEAN-OBJS += $$(BUILD_PFX)$(1).h
RTCD += $$(BUILD_PFX)$(1).h
endef

CODEC_SRCS-yes += CHANGELOG
CODEC_SRCS-yes += libs.mk

# If this is a universal (fat) binary, then all the subarchitectures have
# already been built and our job is to stitch them together. The
# BUILD_LIBVPX variable indicates whether we should be building
# (compiling, linking) the library. The LIPO_LIBVPX variable indicates
# that we're stitching.
$(eval $(if $(filter universal%,$(TOOLCHAIN)),LIPO_LIBVPX,BUILD_LIBVPX):=yes)

include $(SRC_PATH_BARE)/vpx/vpx_codec.mk
CODEC_SRCS-yes += $(addprefix vpx/,$(call enabled,API_SRCS))
CODEC_DOC_SRCS += $(addprefix vpx/,$(call enabled,API_DOC_SRCS))

include $(SRC_PATH_BARE)/vpx_mem/vpx_mem.mk
CODEC_SRCS-yes += $(addprefix vpx_mem/,$(call enabled,MEM_SRCS))

include $(SRC_PATH_BARE)/vpx_scale/vpx_scale.mk
CODEC_SRCS-yes += $(addprefix vpx_scale/,$(call enabled,SCALE_SRCS))

<<<<<<< HEAD
include $(SRC_PATH_BARE)/vpx_ports/vpx_ports.mk
CODEC_SRCS-yes += $(addprefix vpx_ports/,$(call enabled,PORTS_SRCS))

=======
ifneq ($(CONFIG_VP8_ENCODER)$(CONFIG_VP8_DECODER),)
  VP8_PREFIX=vp8/
  include $(SRC_PATH_BARE)/$(VP8_PREFIX)vp8_common.mk
endif
>>>>>>> 5ebe94f9

ifeq ($(CONFIG_VP8_ENCODER),yes)
  include $(SRC_PATH_BARE)/$(VP8_PREFIX)vp8cx.mk
  CODEC_SRCS-yes += $(addprefix $(VP8_PREFIX),$(call enabled,VP8_CX_SRCS))
  CODEC_EXPORTS-yes += $(addprefix $(VP8_PREFIX),$(VP8_CX_EXPORTS))
  INSTALL-LIBS-yes += include/vpx/vp8.h include/vpx/vp8cx.h
  INSTALL_MAPS += include/vpx/% $(SRC_PATH_BARE)/$(VP8_PREFIX)/%
  CODEC_DOC_SECTIONS += vp8 vp8_encoder
endif

ifeq ($(CONFIG_VP8_DECODER),yes)
  include $(SRC_PATH_BARE)/$(VP8_PREFIX)vp8dx.mk
  CODEC_SRCS-yes += $(addprefix $(VP8_PREFIX),$(call enabled,VP8_DX_SRCS))
  CODEC_EXPORTS-yes += $(addprefix $(VP8_PREFIX),$(VP8_DX_EXPORTS))
  INSTALL-LIBS-yes += include/vpx/vp8.h include/vpx/vp8dx.h
  INSTALL_MAPS += include/vpx/% $(SRC_PATH_BARE)/$(VP8_PREFIX)/%
  CODEC_DOC_SECTIONS += vp8 vp8_decoder
endif

ifneq ($(CONFIG_VP9_ENCODER)$(CONFIG_VP9_DECODER),)
  VP9_PREFIX=vp9/
  include $(SRC_PATH_BARE)/$(VP9_PREFIX)vp9_common.mk
endif

ifeq ($(CONFIG_VP9_ENCODER),yes)
  VP9_PREFIX=vp9/
  include $(SRC_PATH_BARE)/$(VP9_PREFIX)vp9cx.mk
  CODEC_SRCS-yes += $(addprefix $(VP9_PREFIX),$(call enabled,VP9_CX_SRCS))
  CODEC_EXPORTS-yes += $(addprefix $(VP9_PREFIX),$(VP9_CX_EXPORTS))
  CODEC_SRCS-yes += $(VP9_PREFIX)vp9cx.mk vpx/vp8.h vpx/vp8cx.h
  INSTALL-LIBS-yes += include/vpx/vp8.h include/vpx/vp8cx.h
  INSTALL_MAPS += include/vpx/% $(SRC_PATH_BARE)/$(VP9_PREFIX)/%
  CODEC_DOC_SRCS += vpx/vp8.h vpx/vp8cx.h
  CODEC_DOC_SECTIONS += vp9 vp9_encoder
endif

ifeq ($(CONFIG_VP9_DECODER),yes)
  VP9_PREFIX=vp9/
  include $(SRC_PATH_BARE)/$(VP9_PREFIX)vp9dx.mk
  CODEC_SRCS-yes += $(addprefix $(VP9_PREFIX),$(call enabled,VP9_DX_SRCS))
  CODEC_EXPORTS-yes += $(addprefix $(VP9_PREFIX),$(VP9_DX_EXPORTS))
  CODEC_SRCS-yes += $(VP9_PREFIX)vp9dx.mk vpx/vp8.h vpx/vp8dx.h
  INSTALL-LIBS-yes += include/vpx/vp8.h include/vpx/vp8dx.h
  INSTALL_MAPS += include/vpx/% $(SRC_PATH_BARE)/$(VP9_PREFIX)/%
  CODEC_DOC_SRCS += vpx/vp8.h vpx/vp8dx.h
  CODEC_DOC_SECTIONS += vp9 vp9_decoder
endif


ifeq ($(CONFIG_ENCODERS),yes)
  CODEC_DOC_SECTIONS += encoder
endif
ifeq ($(CONFIG_DECODERS),yes)
  CODEC_DOC_SECTIONS += decoder
endif


ifeq ($(CONFIG_MSVS),yes)
CODEC_LIB=$(if $(CONFIG_STATIC_MSVCRT),vpxmt,vpxmd)
GTEST_LIB=$(if $(CONFIG_STATIC_MSVCRT),gtestmt,gtestmd)
# This variable uses deferred expansion intentionally, since the results of
# $(wildcard) may change during the course of the Make.
VS_PLATFORMS = $(foreach d,$(wildcard */Release/$(CODEC_LIB).lib),$(word 1,$(subst /, ,$(d))))
endif

# The following pairs define a mapping of locations in the distribution
# tree to locations in the source/build trees.
INSTALL_MAPS += include/vpx/% $(SRC_PATH_BARE)/vpx/%
INSTALL_MAPS += include/vpx/% $(SRC_PATH_BARE)/vpx_ports/%
INSTALL_MAPS += $(LIBSUBDIR)/%     %
INSTALL_MAPS += src/%     $(SRC_PATH_BARE)/%
ifeq ($(CONFIG_MSVS),yes)
INSTALL_MAPS += $(foreach p,$(VS_PLATFORMS),$(LIBSUBDIR)/$(p)/%  $(p)/Release/%)
INSTALL_MAPS += $(foreach p,$(VS_PLATFORMS),$(LIBSUBDIR)/$(p)/%  $(p)/Debug/%)
endif

CODEC_SRCS-$(BUILD_LIBVPX) += build/make/version.sh
CODEC_SRCS-$(BUILD_LIBVPX) += build/make/rtcd.sh
<<<<<<< HEAD
CODEC_SRCS-$(BUILD_LIBVPX) += $(BUILD_PFX)vpx_config.c
INSTALL-SRCS-no += $(BUILD_PFX)vpx_config.c
=======
CODEC_SRCS-$(BUILD_LIBVPX) += vpx/vpx_integer.h
CODEC_SRCS-$(BUILD_LIBVPX) += vpx_ports/asm_offsets.h
CODEC_SRCS-$(BUILD_LIBVPX) += vpx_ports/emmintrin_compat.h
CODEC_SRCS-$(BUILD_LIBVPX) += vpx_ports/vpx_once.h
CODEC_SRCS-$(BUILD_LIBVPX) += vpx_ports/vpx_timer.h
CODEC_SRCS-$(BUILD_LIBVPX) += vpx_ports/mem.h
CODEC_SRCS-$(BUILD_LIBVPX) += $(BUILD_PFX)vpx_config.c
INSTALL-SRCS-no += $(BUILD_PFX)vpx_config.c
ifeq ($(ARCH_X86)$(ARCH_X86_64),yes)
CODEC_SRCS-$(BUILD_LIBVPX) += vpx_ports/emms.asm
CODEC_SRCS-$(BUILD_LIBVPX) += vpx_ports/x86.h
CODEC_SRCS-$(BUILD_LIBVPX) += vpx_ports/x86_abi_support.asm
CODEC_SRCS-$(BUILD_LIBVPX) += third_party/x86inc/x86inc.asm
CODEC_SRCS-$(BUILD_LIBVPX) += vpx_ports/x86_cpuid.c
endif
CODEC_SRCS-$(ARCH_ARM) += vpx_ports/arm_cpudetect.c
CODEC_SRCS-$(ARCH_ARM) += vpx_ports/arm.h
>>>>>>> 5ebe94f9
CODEC_EXPORTS-$(BUILD_LIBVPX) += vpx/exports_com
CODEC_EXPORTS-$(CONFIG_ENCODERS) += vpx/exports_enc
CODEC_EXPORTS-$(CONFIG_DECODERS) += vpx/exports_dec

INSTALL-LIBS-yes += include/vpx/vpx_codec.h
INSTALL-LIBS-yes += include/vpx/vpx_image.h
INSTALL-LIBS-yes += include/vpx/vpx_integer.h
INSTALL-LIBS-yes += include/vpx/vpx_codec_impl_top.h
INSTALL-LIBS-yes += include/vpx/vpx_codec_impl_bottom.h
INSTALL-LIBS-$(CONFIG_DECODERS) += include/vpx/vpx_decoder.h
INSTALL-LIBS-$(CONFIG_ENCODERS) += include/vpx/vpx_encoder.h
ifeq ($(CONFIG_EXTERNAL_BUILD),yes)
ifeq ($(CONFIG_MSVS),yes)
INSTALL-LIBS-yes                  += $(foreach p,$(VS_PLATFORMS),$(LIBSUBDIR)/$(p)/$(CODEC_LIB).lib)
INSTALL-LIBS-$(CONFIG_DEBUG_LIBS) += $(foreach p,$(VS_PLATFORMS),$(LIBSUBDIR)/$(p)/$(CODEC_LIB)d.lib)
INSTALL-LIBS-$(CONFIG_SHARED) += $(foreach p,$(VS_PLATFORMS),$(LIBSUBDIR)/$(p)/vpx.dll)
INSTALL-LIBS-$(CONFIG_SHARED) += $(foreach p,$(VS_PLATFORMS),$(LIBSUBDIR)/$(p)/vpx.exp)
endif
else
INSTALL-LIBS-$(CONFIG_STATIC) += $(LIBSUBDIR)/libvpx.a
INSTALL-LIBS-$(CONFIG_DEBUG_LIBS) += $(LIBSUBDIR)/libvpx_g.a
endif

CODEC_SRCS=$(call enabled,CODEC_SRCS)
INSTALL-SRCS-$(CONFIG_CODEC_SRCS) += $(CODEC_SRCS)
INSTALL-SRCS-$(CONFIG_CODEC_SRCS) += $(call enabled,CODEC_EXPORTS)


# Generate a list of all enabled sources, in particular for exporting to gyp
# based build systems.
libvpx_srcs.txt:
	@echo "    [CREATE] $@"
	@echo $(CODEC_SRCS) | xargs -n1 echo | sort -u > $@


ifeq ($(CONFIG_EXTERNAL_BUILD),yes)
ifeq ($(CONFIG_MSVS),yes)

obj_int_extract.vcproj: $(SRC_PATH_BARE)/build/make/obj_int_extract.c
	@cp $(SRC_PATH_BARE)/build/x86-msvs/obj_int_extract.bat .
	@echo "    [CREATE] $@"
	$(qexec)$(SRC_PATH_BARE)/build/make/gen_msvs_proj.sh \
    --exe \
    --target=$(TOOLCHAIN) \
    --name=obj_int_extract \
    --ver=$(CONFIG_VS_VERSION) \
    --proj-guid=E1360C65-D375-4335-8057-7ED99CC3F9B2 \
    $(if $(CONFIG_STATIC_MSVCRT),--static-crt) \
    --out=$@ $^ \
    -I. \
    -I"$(SRC_PATH_BARE)" \

PROJECTS-$(BUILD_LIBVPX) += obj_int_extract.vcproj
PROJECTS-$(BUILD_LIBVPX) += obj_int_extract.bat

vpx.def: $(call enabled,CODEC_EXPORTS)
	@echo "    [CREATE] $@"
	$(qexec)$(SRC_PATH_BARE)/build/make/gen_msvs_def.sh\
            --name=vpx\
            --out=$@ $^
CLEAN-OBJS += vpx.def

vpx.vcproj: $(CODEC_SRCS) vpx.def
	@echo "    [CREATE] $@"
	$(qexec)$(SRC_PATH_BARE)/build/make/gen_msvs_proj.sh \
            $(if $(CONFIG_SHARED),--dll,--lib) \
            --target=$(TOOLCHAIN) \
            $(if $(CONFIG_STATIC_MSVCRT),--static-crt) \
            --name=vpx \
            --proj-guid=DCE19DAF-69AC-46DB-B14A-39F0FAA5DB74 \
            --module-def=vpx.def \
            --ver=$(CONFIG_VS_VERSION) \
            --out=$@ $(CFLAGS) $^ \
            --src-path-bare="$(SRC_PATH_BARE)" \

PROJECTS-$(BUILD_LIBVPX) += vpx.vcproj

vpx.vcproj: vpx_config.asm
vpx.vcproj: $(RTCD)

endif
else
LIBVPX_OBJS=$(call objs,$(CODEC_SRCS))
OBJS-$(BUILD_LIBVPX) += $(LIBVPX_OBJS)
LIBS-$(if $(BUILD_LIBVPX),$(CONFIG_STATIC)) += $(BUILD_PFX)libvpx.a $(BUILD_PFX)libvpx_g.a
$(BUILD_PFX)libvpx_g.a: $(LIBVPX_OBJS)


BUILD_LIBVPX_SO         := $(if $(BUILD_LIBVPX),$(CONFIG_SHARED))

ifeq ($(filter darwin%,$(TGT_OS)),$(TGT_OS))
LIBVPX_SO               := libvpx.$(VERSION_MAJOR).dylib
EXPORT_FILE             := libvpx.syms
LIBVPX_SO_SYMLINKS      := $(addprefix $(LIBSUBDIR)/, \
                             libvpx.dylib  )
else
LIBVPX_SO               := libvpx.so.$(VERSION_MAJOR).$(VERSION_MINOR).$(VERSION_PATCH)
EXPORT_FILE             := libvpx.ver
SYM_LINK                := libvpx.so
LIBVPX_SO_SYMLINKS      := $(addprefix $(LIBSUBDIR)/, \
                             libvpx.so libvpx.so.$(VERSION_MAJOR) \
                             libvpx.so.$(VERSION_MAJOR).$(VERSION_MINOR))
endif

LIBS-$(BUILD_LIBVPX_SO) += $(BUILD_PFX)$(LIBVPX_SO)\
                           $(notdir $(LIBVPX_SO_SYMLINKS))
$(BUILD_PFX)$(LIBVPX_SO): $(LIBVPX_OBJS) $(EXPORT_FILE)
$(BUILD_PFX)$(LIBVPX_SO): extralibs += -lm
$(BUILD_PFX)$(LIBVPX_SO): SONAME = libvpx.so.$(VERSION_MAJOR)
$(BUILD_PFX)$(LIBVPX_SO): EXPORTS_FILE = $(EXPORT_FILE)

libvpx.ver: $(call enabled,CODEC_EXPORTS)
	@echo "    [CREATE] $@"
	$(qexec)echo "{ global:" > $@
	$(qexec)for f in $?; do awk '{print $$2";"}' < $$f >>$@; done
	$(qexec)echo "local: *; };" >> $@
CLEAN-OBJS += libvpx.ver

libvpx.syms: $(call enabled,CODEC_EXPORTS)
	@echo "    [CREATE] $@"
	$(qexec)awk '{print "_"$$2}' $^ >$@
CLEAN-OBJS += libvpx.syms

define libvpx_symlink_template
$(1): $(2)
	@echo "    [LN]     $(2) $$@"
	$(qexec)mkdir -p $$(dir $$@)
	$(qexec)ln -sf $(2) $$@
endef

$(eval $(call libvpx_symlink_template,\
    $(addprefix $(BUILD_PFX),$(notdir $(LIBVPX_SO_SYMLINKS))),\
    $(BUILD_PFX)$(LIBVPX_SO)))
$(eval $(call libvpx_symlink_template,\
    $(addprefix $(DIST_DIR)/,$(LIBVPX_SO_SYMLINKS)),\
    $(LIBVPX_SO)))


INSTALL-LIBS-$(BUILD_LIBVPX_SO) += $(LIBVPX_SO_SYMLINKS)
INSTALL-LIBS-$(BUILD_LIBVPX_SO) += $(LIBSUBDIR)/$(LIBVPX_SO)


LIBS-$(BUILD_LIBVPX) += vpx.pc
vpx.pc: config.mk libs.mk
	@echo "    [CREATE] $@"
	$(qexec)echo '# pkg-config file from libvpx $(VERSION_STRING)' > $@
	$(qexec)echo 'prefix=$(PREFIX)' >> $@
	$(qexec)echo 'exec_prefix=$${prefix}' >> $@
	$(qexec)echo 'libdir=$${prefix}/$(LIBSUBDIR)' >> $@
	$(qexec)echo 'includedir=$${prefix}/include' >> $@
	$(qexec)echo '' >> $@
	$(qexec)echo 'Name: vpx' >> $@
	$(qexec)echo 'Description: WebM Project VPx codec implementation' >> $@
	$(qexec)echo 'Version: $(VERSION_MAJOR).$(VERSION_MINOR).$(VERSION_PATCH)' >> $@
	$(qexec)echo 'Requires:' >> $@
	$(qexec)echo 'Conflicts:' >> $@
	$(qexec)echo 'Libs: -L$${libdir} -lvpx -lm' >> $@
	$(qexec)echo 'Libs.private: -lm -lpthread' >> $@
	$(qexec)echo 'Cflags: -I$${includedir}' >> $@
INSTALL-LIBS-yes += $(LIBSUBDIR)/pkgconfig/vpx.pc
INSTALL_MAPS += $(LIBSUBDIR)/pkgconfig/%.pc %.pc
CLEAN-OBJS += vpx.pc
endif

LIBS-$(LIPO_LIBVPX) += libvpx.a
$(eval $(if $(LIPO_LIBVPX),$(call lipo_lib_template,libvpx.a)))

#
# Rule to make assembler configuration file from C configuration file
#
ifeq ($(ARCH_X86)$(ARCH_X86_64),yes)
# YASM
$(BUILD_PFX)vpx_config.asm: $(BUILD_PFX)vpx_config.h
	@echo "    [CREATE] $@"
	@egrep "#define [A-Z0-9_]+ [01]" $< \
	    | awk '{print $$2 " equ " $$3}' > $@
else
ADS2GAS=$(if $(filter yes,$(CONFIG_GCC)),| $(ASM_CONVERSION))
$(BUILD_PFX)vpx_config.asm: $(BUILD_PFX)vpx_config.h
	@echo "    [CREATE] $@"
	@egrep "#define [A-Z0-9_]+ [01]" $< \
	    | awk '{print $$2 " EQU " $$3}' $(ADS2GAS) > $@
	@echo "        END" $(ADS2GAS) >> $@
CLEAN-OBJS += $(BUILD_PFX)vpx_config.asm
endif

#
# Add assembler dependencies for configuration and offsets
#
$(filter %.s.o,$(OBJS-yes)):     $(BUILD_PFX)vpx_config.asm
$(filter %$(ASM).o,$(OBJS-yes)): $(BUILD_PFX)vpx_config.asm


$(shell $(SRC_PATH_BARE)/build/make/version.sh "$(SRC_PATH_BARE)" $(BUILD_PFX)vpx_version.h)
CLEAN-OBJS += $(BUILD_PFX)vpx_version.h

<<<<<<< HEAD
#
# Rule to generate runtime cpu detection files
#
$(BUILD_PFX)vpx_rtcd.h: $(SRC_PATH_BARE)/$(sort $(filter %rtcd_defs.sh,$(CODEC_SRCS)))
	@echo "    [CREATE] $@"
	$(qexec)$(SRC_PATH_BARE)/build/make/rtcd.sh --arch=$(TGT_ISA) \
          --sym=vpx_rtcd \
          --config=$(target)$(if $(FAT_ARCHS),,-$(TOOLCHAIN)).mk \
          $(RTCD_OPTIONS) $^ > $@
CLEAN-OBJS += $(BUILD_PFX)vpx_rtcd.h
=======
CODEC_DOC_SRCS += vpx/vpx_codec.h \
                  vpx/vpx_decoder.h \
                  vpx/vpx_encoder.h \
                  vpx/vpx_image.h
>>>>>>> 5ebe94f9

##
## libvpx test directives
##
ifeq ($(CONFIG_UNIT_TESTS),yes)
LIBVPX_TEST_DATA_PATH ?= .

include $(SRC_PATH_BARE)/test/test.mk
LIBVPX_TEST_SRCS=$(addprefix test/,$(call enabled,LIBVPX_TEST_SRCS))
LIBVPX_TEST_BINS=./test_libvpx
LIBVPX_TEST_DATA=$(addprefix $(LIBVPX_TEST_DATA_PATH)/,\
                     $(call enabled,LIBVPX_TEST_DATA))
libvpx_test_data_url=http://downloads.webmproject.org/test_data/libvpx/$(1)

$(LIBVPX_TEST_DATA):
	@echo "    [DOWNLOAD] $@"
	$(qexec)trap 'rm -f $@' INT TERM &&\
            curl -L -o $@ $(call libvpx_test_data_url,$(@F))

testdata:: $(LIBVPX_TEST_DATA)
	$(qexec)if [ -x "$$(which sha1sum)" ]; then\
            echo "Checking test data:";\
            if [ -n "$(LIBVPX_TEST_DATA)" ]; then\
                for f in $(call enabled,LIBVPX_TEST_DATA); do\
                    grep $$f $(SRC_PATH_BARE)/test/test-data.sha1 |\
                        (cd $(LIBVPX_TEST_DATA_PATH); sha1sum -c);\
                done; \
            fi; \
        else\
            echo "Skipping test data integrity check, sha1sum not found.";\
        fi

ifeq ($(CONFIG_EXTERNAL_BUILD),yes)
ifeq ($(CONFIG_MSVS),yes)

gtest.vcproj: $(SRC_PATH_BARE)/third_party/googletest/src/src/gtest-all.cc
	@echo "    [CREATE] $@"
	$(qexec)$(SRC_PATH_BARE)/build/make/gen_msvs_proj.sh \
            --lib \
            --target=$(TOOLCHAIN) \
            $(if $(CONFIG_STATIC_MSVCRT),--static-crt) \
            --name=gtest \
            --proj-guid=EC00E1EC-AF68-4D92-A255-181690D1C9B1 \
            --ver=$(CONFIG_VS_VERSION) \
            --src-path-bare="$(SRC_PATH_BARE)" \
            -D_VARIADIC_MAX=10 \
            --out=gtest.vcproj $(SRC_PATH_BARE)/third_party/googletest/src/src/gtest-all.cc \
            -I. -I"$(SRC_PATH_BARE)/third_party/googletest/src/include" -I"$(SRC_PATH_BARE)/third_party/googletest/src"

PROJECTS-$(CONFIG_MSVS) += gtest.vcproj

test_libvpx.vcproj: $(LIBVPX_TEST_SRCS)
	@echo "    [CREATE] $@"
	$(qexec)$(SRC_PATH_BARE)/build/make/gen_msvs_proj.sh \
            --exe \
            --target=$(TOOLCHAIN) \
            --name=test_libvpx \
            -D_VARIADIC_MAX=10 \
            --proj-guid=CD837F5F-52D8-4314-A370-895D614166A7 \
            --ver=$(CONFIG_VS_VERSION) \
            $(if $(CONFIG_STATIC_MSVCRT),--static-crt) \
            --out=$@ $(INTERNAL_CFLAGS) $(CFLAGS) \
            -I. -I"$(SRC_PATH_BARE)/third_party/googletest/src/include" \
            -L. -l$(CODEC_LIB) -lwinmm -l$(GTEST_LIB) $^

PROJECTS-$(CONFIG_MSVS) += test_libvpx.vcproj

test:: testdata
	@set -e; for t in $(addprefix Win32/Release/,$(notdir $(LIBVPX_TEST_BINS:.cc=.exe))); do $$t; done
endif
else

include $(SRC_PATH_BARE)/third_party/googletest/gtest.mk
GTEST_SRCS := $(addprefix third_party/googletest/src/,$(call enabled,GTEST_SRCS))
GTEST_OBJS=$(call objs,$(GTEST_SRCS))
$(GTEST_OBJS) $(GTEST_OBJS:.o=.d): CXXFLAGS += -I$(SRC_PATH_BARE)/third_party/googletest/src
$(GTEST_OBJS) $(GTEST_OBJS:.o=.d): CXXFLAGS += -I$(SRC_PATH_BARE)/third_party/googletest/src/include
OBJS-$(BUILD_LIBVPX) += $(GTEST_OBJS)
LIBS-$(BUILD_LIBVPX) += $(BUILD_PFX)libgtest.a $(BUILD_PFX)libgtest_g.a
$(BUILD_PFX)libgtest_g.a: $(GTEST_OBJS)

LIBVPX_TEST_OBJS=$(sort $(call objs,$(LIBVPX_TEST_SRCS)))
$(LIBVPX_TEST_OBJS) $(LIBVPX_TEST_OBJS:.o=.d): CXXFLAGS += -I$(SRC_PATH_BARE)/third_party/googletest/src
$(LIBVPX_TEST_OBJS) $(LIBVPX_TEST_OBJS:.o=.d): CXXFLAGS += -I$(SRC_PATH_BARE)/third_party/googletest/src/include
OBJS-$(BUILD_LIBVPX) += $(LIBVPX_TEST_OBJS)
BINS-$(BUILD_LIBVPX) += $(LIBVPX_TEST_BINS)

# Install test sources only if codec source is included
INSTALL-SRCS-$(CONFIG_CODEC_SRCS) += $(patsubst $(SRC_PATH_BARE)/%,%,\
    $(shell find $(SRC_PATH_BARE)/third_party/googletest -type f))
INSTALL-SRCS-$(CONFIG_CODEC_SRCS) += $(LIBVPX_TEST_SRCS)

CODEC_LIB=$(if $(CONFIG_DEBUG_LIBS),vpx_g,vpx)
CODEC_LIB_SUF=$(if $(CONFIG_SHARED),.so,.a)
$(foreach bin,$(LIBVPX_TEST_BINS),\
    $(if $(BUILD_LIBVPX),$(eval $(bin): \
        lib$(CODEC_LIB)$(CODEC_LIB_SUF) libgtest.a ))\
    $(if $(BUILD_LIBVPX),$(eval $(call linkerxx_template,$(bin),\
        $(LIBVPX_TEST_OBJS) \
        -L. -lvpx -lgtest -lpthread -lm)\
        )))\
    $(if $(LIPO_LIBS),$(eval $(call lipo_bin_template,$(bin))))\

test:: $(LIBVPX_TEST_BINS) testdata
	@set -e; for t in $(LIBVPX_TEST_BINS); do $$t; done

endif
endif

##
## documentation directives
##
CLEAN-OBJS += libs.doxy
DOCS-yes += libs.doxy
libs.doxy: $(CODEC_DOC_SRCS)
	@echo "    [CREATE] $@"
	@rm -f $@
	@echo "INPUT += $^" >> $@
	@echo "PREDEFINED = VPX_CODEC_DISABLE_COMPAT" >> $@
	@echo "INCLUDE_PATH += ." >> $@;
	@echo "ENABLED_SECTIONS += $(sort $(CODEC_DOC_SECTIONS))" >> $@

## Generate rtcd.h for all objects
$(OBJS-yes:.o=.d): $(RTCD)

## Update the global src list
SRCS += $(CODEC_SRCS) $(LIBVPX_TEST_SRCS) $(GTEST_SRCS)<|MERGE_RESOLUTION|>--- conflicted
+++ resolved
@@ -78,16 +78,13 @@
 include $(SRC_PATH_BARE)/vpx_scale/vpx_scale.mk
 CODEC_SRCS-yes += $(addprefix vpx_scale/,$(call enabled,SCALE_SRCS))
 
-<<<<<<< HEAD
 include $(SRC_PATH_BARE)/vpx_ports/vpx_ports.mk
 CODEC_SRCS-yes += $(addprefix vpx_ports/,$(call enabled,PORTS_SRCS))
 
-=======
 ifneq ($(CONFIG_VP8_ENCODER)$(CONFIG_VP8_DECODER),)
   VP8_PREFIX=vp8/
   include $(SRC_PATH_BARE)/$(VP8_PREFIX)vp8_common.mk
 endif
->>>>>>> 5ebe94f9
 
 ifeq ($(CONFIG_VP8_ENCODER),yes)
   include $(SRC_PATH_BARE)/$(VP8_PREFIX)vp8cx.mk
@@ -166,28 +163,11 @@
 
 CODEC_SRCS-$(BUILD_LIBVPX) += build/make/version.sh
 CODEC_SRCS-$(BUILD_LIBVPX) += build/make/rtcd.sh
-<<<<<<< HEAD
+CODEC_SRCS-$(BUILD_LIBVPX) += vpx_ports/emmintrin_compat.h
+CODEC_SRCS-$(BUILD_LIBVPX) += vpx_ports/vpx_once.h
 CODEC_SRCS-$(BUILD_LIBVPX) += $(BUILD_PFX)vpx_config.c
 INSTALL-SRCS-no += $(BUILD_PFX)vpx_config.c
-=======
-CODEC_SRCS-$(BUILD_LIBVPX) += vpx/vpx_integer.h
-CODEC_SRCS-$(BUILD_LIBVPX) += vpx_ports/asm_offsets.h
-CODEC_SRCS-$(BUILD_LIBVPX) += vpx_ports/emmintrin_compat.h
-CODEC_SRCS-$(BUILD_LIBVPX) += vpx_ports/vpx_once.h
-CODEC_SRCS-$(BUILD_LIBVPX) += vpx_ports/vpx_timer.h
-CODEC_SRCS-$(BUILD_LIBVPX) += vpx_ports/mem.h
-CODEC_SRCS-$(BUILD_LIBVPX) += $(BUILD_PFX)vpx_config.c
-INSTALL-SRCS-no += $(BUILD_PFX)vpx_config.c
-ifeq ($(ARCH_X86)$(ARCH_X86_64),yes)
-CODEC_SRCS-$(BUILD_LIBVPX) += vpx_ports/emms.asm
-CODEC_SRCS-$(BUILD_LIBVPX) += vpx_ports/x86.h
-CODEC_SRCS-$(BUILD_LIBVPX) += vpx_ports/x86_abi_support.asm
 CODEC_SRCS-$(BUILD_LIBVPX) += third_party/x86inc/x86inc.asm
-CODEC_SRCS-$(BUILD_LIBVPX) += vpx_ports/x86_cpuid.c
-endif
-CODEC_SRCS-$(ARCH_ARM) += vpx_ports/arm_cpudetect.c
-CODEC_SRCS-$(ARCH_ARM) += vpx_ports/arm.h
->>>>>>> 5ebe94f9
 CODEC_EXPORTS-$(BUILD_LIBVPX) += vpx/exports_com
 CODEC_EXPORTS-$(CONFIG_ENCODERS) += vpx/exports_enc
 CODEC_EXPORTS-$(CONFIG_DECODERS) += vpx/exports_dec
@@ -384,23 +364,6 @@
 $(shell $(SRC_PATH_BARE)/build/make/version.sh "$(SRC_PATH_BARE)" $(BUILD_PFX)vpx_version.h)
 CLEAN-OBJS += $(BUILD_PFX)vpx_version.h
 
-<<<<<<< HEAD
-#
-# Rule to generate runtime cpu detection files
-#
-$(BUILD_PFX)vpx_rtcd.h: $(SRC_PATH_BARE)/$(sort $(filter %rtcd_defs.sh,$(CODEC_SRCS)))
-	@echo "    [CREATE] $@"
-	$(qexec)$(SRC_PATH_BARE)/build/make/rtcd.sh --arch=$(TGT_ISA) \
-          --sym=vpx_rtcd \
-          --config=$(target)$(if $(FAT_ARCHS),,-$(TOOLCHAIN)).mk \
-          $(RTCD_OPTIONS) $^ > $@
-CLEAN-OBJS += $(BUILD_PFX)vpx_rtcd.h
-=======
-CODEC_DOC_SRCS += vpx/vpx_codec.h \
-                  vpx/vpx_decoder.h \
-                  vpx/vpx_encoder.h \
-                  vpx/vpx_image.h
->>>>>>> 5ebe94f9
 
 ##
 ## libvpx test directives
