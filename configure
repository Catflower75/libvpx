#!/bin/bash
##
##  configure
##
##  This script is the front-end to the build system. It provides a similar
##  interface to standard configure scripts with some extra bits for dealing
##  with toolchains that differ from the standard POSIX interface and
##  for extracting subsets of the source tree. In theory, reusable parts
##  of this script were intended to live in build/make/configure.sh,
##  but in practice, the line is pretty blurry.
##
##  This build system is based in part on the FFmpeg configure script.
##

#source_path="`dirname \"$0\"`"
source_path=${0%/*}
. "${source_path}/build/make/configure.sh"

show_help(){
    show_help_pre
    cat << EOF
Advanced options:
  ${toggle_libs}                  don't build libraries
  ${toggle_examples}              don't build examples
  --libc=PATH                     path to alternate libc
  --as={yasm|nasm|auto}           use specified assembler [auto, yasm preferred]
  ${toggle_fast_unaligned}        don't use unaligned accesses, even when
                                  supported by hardware [auto]
  ${toggle_codec_srcs}            in/exclude codec library source code
  ${toggle_debug_libs}            in/exclude debug version of libraries
  ${toggle_md5}                   support for output of checksum data
  ${toggle_static_msvcrt}         use static MSVCRT (VS builds only)
  ${toggle_vp8}                   VP8 codec support
  ${toggle_psnr}                  output of PSNR data, if supported (encoders)
  ${toggle_mem_tracker}           track memory usage
  ${toggle_postproc}              postprocessing
  ${toggle_multithread}           multithreaded encoding and decoding.
  ${toggle_spatial_resampling}    spatial sampling (scaling) support
  ${toggle_realtime_only}         enable this option while building for real-time encoding
  ${toggle_runtime_cpu_detect}    runtime cpu detection
  ${toggle_shared}                shared library support
  ${toggle_small}                 favor smaller size over speed
  ${toggle_arm_asm_detok}         assembly version of the detokenizer (ARM platforms only)
  ${toggle_postproc_visualizer}   macro block / block level visualizers

Codecs:
  Codecs can be selectively enabled or disabled individually, or by family:
      --disable-<codec>
  is equivalent to:
      --disable-<codec>-encoder
      --disable-<codec>-decoder

  Codecs available in this distribution:
EOF
#restore editor state '

    local family;
    local last_family;
    local c;
    local str;
    for c in ${CODECS}; do
        family=${c%_*}
        if [ "${family}" != "${last_family}" ]; then
            [ -z "${str}" ] || echo "${str}"
            str="$(printf '    %10s:' ${family})"
        fi
        str="${str} $(printf '%10s' ${c#*_})"
        last_family=${family}
    done
    echo "${str}"
    show_help_post
}

##
## BEGIN APPLICATION SPECIFIC CONFIGURATION
##

# all_platforms is a list of all supported target platforms. Maintain
# alphabetically by architecture, generic-gnu last.
all_platforms="${all_platforms} armv5te-linux-rvct"
all_platforms="${all_platforms} armv5te-linux-gcc"
all_platforms="${all_platforms} armv5te-symbian-gcc"
all_platforms="${all_platforms} armv5te-wince-vs8"
all_platforms="${all_platforms} armv6-darwin-gcc"
all_platforms="${all_platforms} armv6-linux-rvct"
all_platforms="${all_platforms} armv6-linux-gcc"
all_platforms="${all_platforms} armv6-symbian-gcc"
all_platforms="${all_platforms} armv6-wince-vs8"
all_platforms="${all_platforms} iwmmxt-linux-rvct"
all_platforms="${all_platforms} iwmmxt-linux-gcc"
all_platforms="${all_platforms} iwmmxt-wince-vs8"
all_platforms="${all_platforms} iwmmxt2-linux-rvct"
all_platforms="${all_platforms} iwmmxt2-linux-gcc"
all_platforms="${all_platforms} iwmmxt2-wince-vs8"
all_platforms="${all_platforms} armv7-darwin-gcc"    #neon Cortex-A8
all_platforms="${all_platforms} armv7-linux-rvct"    #neon Cortex-A8
all_platforms="${all_platforms} armv7-linux-gcc"     #neon Cortex-A8
all_platforms="${all_platforms} mips32-linux-gcc"
all_platforms="${all_platforms} ppc32-darwin8-gcc"
all_platforms="${all_platforms} ppc32-darwin9-gcc"
all_platforms="${all_platforms} ppc32-linux-gcc"
all_platforms="${all_platforms} ppc64-darwin8-gcc"
all_platforms="${all_platforms} ppc64-darwin9-gcc"
all_platforms="${all_platforms} ppc64-linux-gcc"
all_platforms="${all_platforms} sparc-solaris-gcc"
all_platforms="${all_platforms} x86-darwin8-gcc"
all_platforms="${all_platforms} x86-darwin8-icc"
all_platforms="${all_platforms} x86-darwin9-gcc"
all_platforms="${all_platforms} x86-darwin9-icc"
all_platforms="${all_platforms} x86-linux-gcc"
all_platforms="${all_platforms} x86-linux-icc"
all_platforms="${all_platforms} x86-solaris-gcc"
all_platforms="${all_platforms} x86-win32-gcc"
all_platforms="${all_platforms} x86-win32-vs7"
all_platforms="${all_platforms} x86-win32-vs8"
all_platforms="${all_platforms} x86-win32-vs9"
all_platforms="${all_platforms} x86_64-darwin9-gcc"
all_platforms="${all_platforms} x86_64-linux-gcc"
all_platforms="${all_platforms} x86_64-linux-icc"
all_platforms="${all_platforms} x86_64-solaris-gcc"
all_platforms="${all_platforms} x86_64-win64-vs8"
all_platforms="${all_platforms} x86_64-win64-vs9"
all_platforms="${all_platforms} universal-darwin8-gcc"
all_platforms="${all_platforms} universal-darwin9-gcc"
all_platforms="${all_platforms} generic-gnu"

# all_targets is a list of all targets that can be configured
# note that these should be in dependency order for now.
all_targets="libs examples docs"

# all targets available are enabled, by default.
for t in ${all_targets}; do
    [ -f ${source_path}/${t}.mk ] && enable ${t}
done

# check installed doxygen version
doxy_version=$(doxygen --version 2>/dev/null)
doxy_major=${doxy_version%%.*}
if [ ${doxy_major:-0} -ge 1 ]; then
    doxy_version=${doxy_version#*.}
    doxy_minor=${doxy_version%%.*}
    doxy_patch=${doxy_version##*.}

    [ $doxy_major -gt 1 ] && enable doxygen
    [ $doxy_minor -gt 5 ] && enable doxygen
    [ $doxy_minor -eq 5 ] && [ $doxy_patch -ge 3 ] && enable doxygen
fi

# install everything except the sources, by default. sources will have
# to be enabled when doing dist builds, since that's no longer a common
# case.
enabled doxygen && php -v >/dev/null 2>&1 && enable install_docs
enable install_bins
enable install_libs

enable optimizations
enable fast_unaligned #allow unaligned accesses, if supported by hw
enable md5
enable spatial_resampling
enable multithread

[ -d ${source_path}/../include ] && enable alt_tree_layout
for d in vp8; do
    [ -d ${source_path}/${d} ] && disable alt_tree_layout;
done

if ! enabled alt_tree_layout; then
# development environment
[ -d ${source_path}/vp8 ] && CODECS="${CODECS} vp8_encoder vp8_decoder"
else
# customer environment
[ -f ${source_path}/../include/vpx/vp8cx.h ] && CODECS="${CODECS} vp8_encoder"
[ -f ${source_path}/../include/vpx/vp8dx.h ] && CODECS="${CODECS} vp8_decoder"

[ -f ${source_path}/../lib/*/*mt.lib ] && soft_enable static_msvcrt
fi

CODECS="$(echo ${CODECS} | tr ' ' '\n')"
CODEC_FAMILIES="$(for c in ${CODECS}; do echo ${c%_*}; done | sort | uniq)"

ARCH_LIST="
    arm
    mips
    x86
    x86_64
    ppc32
    ppc64
"
ARCH_EXT_LIST="
    armv5te
    armv6
    armv7
    iwmmxt
    iwmmxt2

    mips32

    mmx
    sse
    sse2
    sse3
    ssse3
    sse4_1

    altivec
"
HAVE_LIST="
    ${ARCH_EXT_LIST}
    vpx_ports
    stdint_h
    alt_tree_layout
    pthread_h
    sys_mman_h
"
EXPERIMENT_LIST="
"
CONFIG_LIST="
    external_build
    install_docs
    install_bins
    install_libs
    install_srcs
    debug
    gprof
    gcov
    rvct
    gcc
    msvs
    pic
    big_endian

    codec_srcs
    debug_libs
    fast_unaligned
    mem_manager
    mem_tracker
    mem_checks
    md5

    dequant_tokens
    dc_recon
    runtime_cpu_detect
    postproc
    multithread
    psnr
    ${CODECS}
    ${CODEC_FAMILIES}
    encoders
    decoders
    static_msvcrt
    spatial_resampling
    realtime_only
    shared
    small
    arm_asm_detok
<<<<<<< HEAD

    experimental
    ${EXPERIMENT_LIST}
=======
    postproc_visualizer
>>>>>>> 692b1085
"
CMDLINE_SELECT="
    extra_warnings
    werror
    install_docs
    install_bins
    install_libs
    install_srcs
    debug
    gprof
    gcov
    pic
    optimizations
    ccache
    runtime_cpu_detect

    libs
    examples
    libc
    as
    fast_unaligned
    codec_srcs
    debug_libs
    md5

    dequant_tokens
    dc_recon
    postproc
    multithread
    psnr
    ${CODECS}
    ${CODEC_FAMILIES}
    static_msvcrt
    mem_tracker
    spatial_resampling
    realtime_only
    experimental
    shared
    small
    arm_asm_detok
    postproc_visualizer
"

process_cmdline() {
    for opt do
        optval="${opt#*=}"
        case "$opt" in
        --disable-codecs) for c in ${CODECS}; do disable $c; done ;;
        --enable-?*|--disable-?*)
        eval `echo "$opt" | sed 's/--/action=/;s/-/ option=/;s/-/_/g'`
        if echo "${EXPERIMENT_LIST}" | grep "^ *$option\$" >/dev/null; then
            if enabled experimental; then
                $action $option
            else
                log_echo "Ignoring $opt -- not in experimental mode."
            fi
        else
            process_common_cmdline $opt
        fi
        ;;
        *) process_common_cmdline $opt
        ;;
        esac
    done
}

post_process_cmdline() {
    local c

    # If the codec family is disabled, disable all components of that family.
    # If the codec family is enabled, enable all components of that family.
    log_echo "Configuring selected codecs"
    for c in ${CODECS}; do
        disabled ${c%%_*} && disable ${c}
        enabled ${c%%_*} && enable ${c}
    done

    # Enable all detected codecs, if they haven't been disabled
    for c in ${CODECS}; do soft_enable $c; done

    # Enable the codec family if any component of that family is enabled
    for c in ${CODECS}; do
        enabled $c && enable ${c%_*}
    done

    # Set the {en,de}coders variable if any algorithm in that class is enabled
    for c in ${CODECS}; do
        enabled ${c} && enable ${c##*_}s
    done
}


process_targets() {
    enabled child || write_common_config_banner
    enabled universal || write_common_target_config_h  ${BUILD_PFX}vpx_config.h

    # TODO: add host tools target (obj_int_extract, etc)

    # For fat binaries, call configure recursively to configure for each
    # binary architecture to be included.
    if enabled universal; then
        # Call configure (ourselves) for each subarchitecture
        for arch in $fat_bin_archs; do
            BUILD_PFX=${arch}/ toolchain=${arch} $self --child $cmdline_args || exit $?
        done
    fi

    # The write_common_config (config.mk) logic is deferred until after the
    # recursive calls to configure complete, becuase we want our universal
    # targets to be executed last.
    write_common_config_targets
    enabled universal && echo "FAT_ARCHS=${fat_bin_archs}" >> config.mk

    # Calculate the default distribution name, based on the enabled features
    local cf
    local DIST_DIR=vpx
    for cf in $CODEC_FAMILIES; do
        if enabled ${cf}_encoder && enabled ${cf}_decoder; then
            DIST_DIR="${DIST_DIR}-${cf}"
        elif enabled ${cf}_encoder; then
            DIST_DIR="${DIST_DIR}-${cf}cx"
        elif enabled ${cf}_decoder; then
            DIST_DIR="${DIST_DIR}-${cf}dx"
        fi
    done
    enabled debug_libs && DIST_DIR="${DIST_DIR}-debug"
    enabled codec_srcs && DIST_DIR="${DIST_DIR}-src"
    ! enabled postproc && DIST_DIR="${DIST_DIR}-nopost"
    ! enabled multithread && DIST_DIR="${DIST_DIR}-nomt"
    ! enabled install_docs && DIST_DIR="${DIST_DIR}-nodocs"
    DIST_DIR="${DIST_DIR}-${tgt_isa}-${tgt_os}"
    case "${tgt_os}" in
    win*) enabled static_msvcrt && DIST_DIR="${DIST_DIR}mt" || DIST_DIR="${DIST_DIR}md"
          DIST_DIR="${DIST_DIR}-${tgt_cc}"
          ;;
    esac
    if [ -f "${source_path}/build/make/version.sh" ]; then
        local ver=`"$source_path/build/make/version.sh" --bare $source_path`
        DIST_DIR="${DIST_DIR}-${ver}"
        ver=${ver%%-*}
        VERSION_PATCH=${ver##*.}
        ver=${ver%.*}
        VERSION_MINOR=${ver##*.}
        ver=${ver#v}
        VERSION_MAJOR=${ver%.*}
    fi
    enabled child || cat <<EOF >> config.mk
ifeq (\$(MAKECMDGOALS),dist)
DIST_DIR?=${DIST_DIR}
else
DIST_DIR?=\$(DESTDIR)${prefix}
endif
LIBSUBDIR=${libdir##${prefix}/}

VERSION_MAJOR=${VERSION_MAJOR}
VERSION_MINOR=${VERSION_MINOR}
VERSION_PATCH=${VERSION_PATCH}

CONFIGURE_ARGS=${CONFIGURE_ARGS}
EOF
    enabled child || echo "CONFIGURE_ARGS?=${CONFIGURE_ARGS}" >> config.mk

    #
    # Write makefiles for all enabled targets
    #
    for tgt in libs examples docs solution; do
        local tgt_fn="$tgt-$toolchain.mk"

        if enabled $tgt; then
            echo "Creating makefiles for ${toolchain} ${tgt}"
            write_common_target_config_mk $tgt_fn ${BUILD_PFX}vpx_config.h
            #write_${tgt}_config
        fi
    done

}

process_detect() {
    if enabled shared; then
        # Can only build shared libs on a subset of platforms. Doing this check
        # here rather than at option parse time because the target auto-detect
        # magic happens after the command line has been parsed.
        enabled linux || die "--enable-shared only supported on ELF for now"
    fi
    if [ -z "$CC" ]; then
        echo "Bypassing toolchain for environment detection."
        enable external_build
        check_header() {
            log fake_check_header "$@"
            header=$1
            shift
            var=`echo $header | sed 's/[^A-Za-z0-9_]/_/g'`
            disable $var
            case $header in
                stdio.h)
                    true;
                ;;
                *)
                    local result=false
                    for d in "$@"; do
                        [ -f "${d##-I}/$header" ] && result=true && break
                    done
                    ${result:-true}
            esac && enable $var
        }
        check_ld() {
            true
        }
    fi
    check_header stdio.h || die "Unable to invoke compiler: ${CC} ${CFLAGS}"
    check_ld <<EOF || die "Toolchain is unable to link executables"
int main(void) {return 0;}
EOF
    # check system headers
    check_header stdint.h
    check_header pthread.h
    check_header sys/mman.h

    check_header vpx/vpx_integer.h -I${source_path} && enable vpx_ports
}

process_toolchain() {
    process_common_toolchain

    # Handle universal binaries for this architecture
    case $toolchain in
        universal-darwin*)
            local darwin_ver=${tgt_os##darwin}
            fat_bin_archs="$fat_bin_archs ppc32-${tgt_os}-gcc"

            # Intel
            fat_bin_archs="$fat_bin_archs x86-${tgt_os}-${tgt_cc}"
            if [ $darwin_ver -gt 8 ]; then
                fat_bin_archs="$fat_bin_archs x86_64-${tgt_os}-${tgt_cc}"
            fi
            ;;
    esac


    # Enable some useful compiler flags
    if enabled gcc; then
        enabled werror && check_add_cflags -Werror
        check_add_cflags -Wall
        check_add_cflags -Wdeclaration-after-statement
        check_add_cflags -Wdisabled-optimization
        check_add_cflags -Wpointer-arith
        check_add_cflags -Wtype-limits
        check_add_cflags -Wcast-qual
        enabled extra_warnings || check_add_cflags -Wno-unused
    fi

    if enabled icc; then
        enabled werror && check_add_cflags -Werror
        check_add_cflags -Wall
        check_add_cflags -Wpointer-arith

        # ICC has a number of floating point optimizations that we disable
        # in favor of deterministic output WRT to other compilers
        add_cflags -fp-model precise
    fi

    # Enable extra, harmless warnings. These might provide additional insight
    # to what the compiler is doing and why, but in general, but they shouldn't
    # be treated as fatal, even if we're treating warnings as errors.
    GCC_EXTRA_WARNINGS="
        -Wdisabled-optimization
        -Winline
    "
    enabled gcc && EXTRA_WARNINGS="${GCC_EXTRA_WARNINGS}"
    RVCT_EXTRA_WARNINGS="
        --remarks
    "
    enabled rvct && EXTRA_WARNINGS="${RVCT_EXTRA_WARNINGS}"
    if enabled extra_warnings; then
        for w in ${EXTRA_WARNINGS}; do
            check_add_cflags ${w}
            enabled gcc && enabled werror && check_add_cflags -Wno-error=${w}
        done
    fi

    # ccache only really works on gcc toolchains
    enabled gcc || soft_disable ccache
    if enabled mips; then
        enable dequant_tokens
        enable dc_recon
    fi

    # Enable the postbuild target if building for visual studio.
    case "$tgt_cc" in
        vs*) enable msvs
             enable solution
             vs_version=${tgt_cc##vs}
             all_targets="${all_targets} solution"
        ;;
    esac

    # Other toolchain specific defaults
    case $toolchain in x86*|ppc*|universal*) soft_enable postproc;; esac

    if enabled postproc_visualizer; then
        enabled postproc || die "postproc_visualizer requires postproc to be enabled"
    fi
}


##
## END APPLICATION SPECIFIC CONFIGURATION
##
CONFIGURE_ARGS="$@"
process "$@"
cat <<EOF > ${BUILD_PFX}vpx_config.c
static const char* const cfg = "$CONFIGURE_ARGS";
const char *vpx_codec_build_config(void) {return cfg;}
EOF<|MERGE_RESOLUTION|>--- conflicted
+++ resolved
@@ -253,13 +253,10 @@
     shared
     small
     arm_asm_detok
-<<<<<<< HEAD
+    postproc_visualizer
 
     experimental
     ${EXPERIMENT_LIST}
-=======
-    postproc_visualizer
->>>>>>> 692b1085
 "
 CMDLINE_SELECT="
     extra_warnings
